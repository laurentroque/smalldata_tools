--- conflicted
+++ resolved
@@ -120,7 +120,23 @@
     return ret_dict
 
 
-<<<<<<< HEAD
+# 6) autocorrelation
+def getAutocorrParams(run):
+    if isinstance(run,str):
+        run=int(run)
+    ret_dict = {}
+    if run>0:
+        autocorr_dict = {}
+#         autocorr_dict['ROIs'] = [ [[100,200], [100,200]] ] # can define more than one ROI
+        autocorr_dict['mask'] = '/cds/home/e/espov/dataAna/mask_epix.npy' # path to mask saved as a npy file. Can define multiple mask if 3D.
+        autocorr_dict['thresADU'] = [72.,1e6]
+        autocorr_dict['save_range'] = [70,50] # range to save around the autcorrelation center
+        autocorr_dict['save_lineout'] = True # save horiz / vert lineout through center instead of autocorr array
+        ret_dict['epix_2'] = autocorr_dict
+    return ret_dict
+
+
+
 ##########################################################
 # run independent parameters 
 ##########################################################
@@ -139,23 +155,6 @@
 ## <-- User Input end
 ##
 ##########################################################
-=======
-# 6) autocorrelation
-def getAutocorrParams(run):
-    if isinstance(run,str):
-        run=int(run)
-    ret_dict = {}
-    if run>0:
-        autocorr_dict = {}
-#         autocorr_dict['ROIs'] = [ [[100,200], [100,200]] ] # can define more than one ROI
-        autocorr_dict['mask'] = '/cds/home/e/espov/dataAna/mask_epix.npy' # path to mask saved as a npy file. Can define multiple mask if 3D.
-        autocorr_dict['thresADU'] = [72.,1e6]
-        autocorr_dict['save_range'] = [70,50] # range to save around the autcorrelation center
-        autocorr_dict['save_lineout'] = True # save horiz / vert lineout through center instead of autocorr array
-        ret_dict['epix_2'] = autocorr_dict
-    return ret_dict
-
->>>>>>> 7739b91a
 
 
 # DEFINE DETECTOR AND ADD ANALYSIS FUNCTIONS
