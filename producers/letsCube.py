#!/usr/bin/env python

import sys
import os
import time
from datetime import datetime
import numpy as np
import argparse
import socket
import logging 
import os
import requests
from requests.auth import HTTPBasicAuth
from mpi4py import MPI
comm = MPI.COMM_WORLD
rank = comm.Get_rank()
size = comm.Get_size()

fpath=os.path.dirname(os.path.abspath(__file__))
fpathup = '/'.join(fpath.split('/')[:-1])
sys.path.append(fpathup)
print(fpathup)
import smalldata_tools.cube.cube_mpi_fun as mpi_fun

# exp = 'xpplv9818'
# run = 127

# exp = 'xpplw8919'
# run = 63

logging.basicConfig(level=logging.INFO)
logger = logging.getLogger()

parser = argparse.ArgumentParser()
parser.add_argument('--run', help='run', type=str, default=os.environ.get('RUN_NUM', ''))
parser.add_argument('--experiment', help='experiment name', type=str, default=os.environ.get('EXPERIMENT', ''))
parser.add_argument("--indirectory", help="directory w/ smallData file if not default")
parser.add_argument("--outdirectory", help="directory w/ smallData for cube if not same as smallData", default='')
parser.add_argument("--nevents", help="number of events/bin", default=-1)
parser.add_argument("--postRuntable", help="postTrigger for seconday jobs", action='store_true')
parser.add_argument('--url', default="https://pswww.slac.stanford.edu/ws-auth/lgbk/")
args = parser.parse_args()
    
exp = args.experiment
run = args.run

if rank==0:
    from smalldata_tools.SmallDataAna import SmallDataAna
    from smalldata_tools.SmallDataAna_psana import SmallDataAna_psana
    import smalldata_tools.cube.cube_rank0_utils as utils
    
    # Constants
    HUTCHES = [
        'AMO',
        'SXR',
        'XPP',
        'XCS',
        'MFX',
        'CXI',
        'MEC'
    ]

    FFB_BASE = '/cds/data/drpsrcf'
    PSDM_BASE = '/reg/d/psdm'
    SD_EXT = '/hdf5/smalldata'

    begin_prod_time = datetime.now().strftime('%m/%d/%Y %H:%M:%S')

    ##### START SCRIPT ########

    # Define hostname
    hostname = socket.gethostname()

    # Parse hutch name from experiment and check it's a valid hutch
    exp = args.experiment
    run = args.run
    logger.debug('Analyzing data for EXP:{0} - RUN:{1}'.format(args.experiment, args.run))

    hutch = exp[:3].upper()
    if hutch not in HUTCHES:
        logger.debug('Could not find {0} in list of available hutches'.format(hutch))
        sys.exit()
    # load config file for hutch
    if hutch=='XPP':
        import cube_config_xpp as config
    elif hutch=='XCS':
        import cube_config_xcs as config

    dirname=''
#     dirname='/cds/data/psdm/xpp/xpplv9818/scratch/ffb/hdf5/smalldata'
#     dirname = '/cds/data/drpsrcf/xpp/xpplw8919/scratch/hdf5/smalldata'
    if args.indirectory:
        dirname = args.indirectory
        if dirname.find('/')<=0:
            dirname+='/'
        
    ana = None
    anaps = SmallDataAna_psana(exp,run,dirname)
    if anaps and anaps.sda is not None and 'fh5' in anaps.sda.__dict__.keys():
        print('create ana module from anaps')
        ana = anaps.sda
    else:
        print('we will now try to open the littleData file directly')
        ana = SmallDataAna(exp,run, dirname, fname)
        if 'fh5' not in ana.__dict__.keys():
            ana = None
    if ana is None:
        print('Non ana instance found. Abort')
        comm.Abort()

    ana.printRunInfo()

    for filt in config.filters:
        ana.addCut(*filt)

    varList = config.varList

    #CHANGE ME
    ####
    # if you are interested in laser-xray delay, please select the delay of choice here!
    ####
    ana.setDelay(use_ttCorr=True, addEnc=False, addLxt=False, reset=True)
    
    cubeName='cube' #initial name
    scanName, scanValues = ana.getScanValues()
    binSteps=[]
    binName=''
#     filterName='filter1'
    if scanName!='':
        if scanName.find('delay')<0:
            scanSteps = np.unique(scanValues)
            scanSteps = np.append(scanSteps, scanSteps[-1]+abs(scanSteps[1]-scanSteps[0]))#catch value at right edge?
            scanSteps = np.append(scanSteps[0]-abs(scanSteps[1]-scanSteps[0]),scanSteps) #catch values at left edge
            binSteps = scanSteps
            cubeName = scanName
            if scanName == 'lxt':    
                print('bin data using ',scanName,' and bins: ',scanSteps)
                binName='delay'
            else:
                print('bin data using ',scanName,' and bins: ',scanSteps)
                binName='scan/%s'%scanName
        else:
            binSteps = config.binBoundaries(run)
            cubeName = 'delay'
            if binSteps is None:
                #assume a fast delay scan here.
                cubeName = 'lasDelay'
                enc = ana.getVar('enc/lasDelay')
                binSteps = np.arange( (int(np.nanmin(enc*10)))/10., 
                                     (int(np.nanmax(enc*10)))/10., 0.1)
            binName = 'delay'
    else:
        cubeName='randomTest'
        binName='ipm2/sum'
        binVar=ana.getVar(binName)
        binSteps=np.percentile(binVar,[0,25,50,75,100])

    print('Bin name: {}, bins: {}'.format(binName, binSteps))

    if int(args.nevents)>0: # not really implemented
        cubeName+='_%sEvents'%args.nevents
    
    for filterName in ana.Sels:
        if filterName!='filter1':
            cubeName = cubeName+'_'+filterName
        ana.addCube(cubeName,binName,binSteps,filterName)
        ana.addToCube(cubeName,varList)
<<<<<<< HEAD
    anaps.broadcast_xtc_dets(cubeName) # send detectors dict to workers. All cubes MUST use the same det list. Only filters might change.
=======
    anaps._broadcast_xtc_dets(cubeName) # send detectors dict to workers. All cubes MUST use the same det list.
>>>>>>> fd9aca0f
    
    for ii,cubeName in enumerate(ana.cubes):
        print('Cubing {}'.format(cubeName))
        comm.bcast('Work!', root=0)
        time.sleep(1) # is this necessary? Just putting it here in case...
        if config.laser:
            #request 'on' events base on input filter (add optical laser filter)
            anaps.makeCubeData(cubeName, onoff=1, nEvtsPerBin=args.nevents, dirname=args.outdirectory)
            comm.bcast('Work!', root=0)
            time.sleep(1) # is this necessary? Just putting it here in case...
            #request 'off' events base on input filter (switch optical laser filter, drop tt
            anaps.makeCubeData(cubeName, onoff=0, nEvtsPerBin=args.nevents, dirname=args.outdirectory)
        else:
            # no laser filters
            anaps.makeCubeData(cube.cubeName, onoff=2, nEvtsPerBin=args.nevents, dirname=args.outdirectory)
    comm.bcast('Go home!', root=0)
        
    if config.save_tiff is True:
        tiffdir='/cds/data/drpsrcf/mec/meclu9418/scratch/run%s'%args.run
        cubeFName = 'Cube_%s_Run%04d_%s'%(args.experiment, int(run), cubeName )
        cubedirectory= args.outdirectory
        if cubedirectory=='':
            cubedirectory = '/cds/data/drpsrcf/mec/meclu9418/scratch/hdf5/smalldata'
        dat = tables.open_file('%s/%s.h5'%(cubedirectory, cubeFName )).root
        detnames = ['Epix10kaQuad2','epix100a_1_IXS','epix100a_2_XRTS']
        for detname in detnames:
            cubedata = np.squeeze(getattr(dat, detname+'_data'))
            if cubedata.ndim==2:
                im = Image.fromarray(cubedata)
                tiff_file = '%s/Run_%s_%s_filter_%s.tiff'%(tiffdir, run, detname, filterName)
                im.save(tiff_file)
                
    if int(os.environ.get('RUN_NUM', '-1')) > 0:
        requests.post(os.environ["JID_UPDATE_COUNTERS"], json=[{"key": "<b>Cube </b>", "value": "Done"}])
    
    # Make histogram summary plots
    tabs = utils.make_report(anaps, config.hist_list, config.filters, config.varList, exp, run)
        
else:
    work = 1
    binWorker = mpi_fun.BinWorker(run, exp)
    while(work):
        time.sleep(1) # is this necessary? Just putting it here in case...
        amIStillWorking = comm.bcast(None, root=0)
        if amIStillWorking=='Go home!':
            work = 0
            logger.debug('Yay, work\'s over!')
        elif amIStillWorking=='Work!':
            logger.debug('Oh no, I\'m getting more work!')
            binWorker.work()<|MERGE_RESOLUTION|>--- conflicted
+++ resolved
@@ -165,11 +165,8 @@
             cubeName = cubeName+'_'+filterName
         ana.addCube(cubeName,binName,binSteps,filterName)
         ana.addToCube(cubeName,varList)
-<<<<<<< HEAD
-    anaps.broadcast_xtc_dets(cubeName) # send detectors dict to workers. All cubes MUST use the same det list. Only filters might change.
-=======
+
     anaps._broadcast_xtc_dets(cubeName) # send detectors dict to workers. All cubes MUST use the same det list.
->>>>>>> fd9aca0f
     
     for ii,cubeName in enumerate(ana.cubes):
         print('Cubing {}'.format(cubeName))
