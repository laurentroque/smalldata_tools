#!/usr/bin/env python

import numpy as np
import psana
import time
from datetime import datetime
begin_job_time = datetime.now().strftime('%m/%d/%Y %H:%M:%S')
import time
start_job = time.time()
import argparse
import socket
import os
import logging
import requests
import sys
from glob import glob
from PIL import Image
from requests.auth import HTTPBasicAuth

##########################################################
##
## User Input start -->
##
##########################################################
##########################################################
# functions for run dependant parameters
#
# See smalldata_producer_template.py for more analysis functions
##########################################################

# 1) REGIONS OF INTEREST
def getROIs(run):
    """ Set parameter for ROI analysis. Set writeArea to True to write the full ROI in the h5 file.
    See roi_rebin.py for more info
    """
    if isinstance(run,str):
        run=int(run)
    ret_dict = {}
    if run>0:
        roi_dict = {}
        roi_dict['ROIs'] = [ [[1,2], [157,487], [294,598]] ] # can define more than one ROI
        roi_dict['writeArea'] = True
        roi_dict['thresADU'] = None
        ret_dict['jungfrau1M'] = roi_dict
    return ret_dict


##########################################################
# run independent parameters 
##########################################################
#aliases for experiment specific PVs go here
# These lists are either PV names, aliases, or tuples with both.
#epicsPV = ['gon_h'] 
#epicsOncePV = [("XPP:GON:MMS:01.RBV", 'MyAlias'), 'gon_v', "XPP:GON:MMS:03.RBV",
#               "FOO:BAR:BAZ", ("X:Y:Z", "MCBTest"), 'A:B:C']
#epicsOncePV = [('GDET:FEE1:241:ENRC', "MyTest"), 'GDET:FEE1:242:ENRC', "FOO:BAR:BAZ"]
epicsPV = []
#fix timetool calibration if necessary
#ttCalib=[0.,2.,0.]
ttCalib=[]
#ttCalib=[1.860828, -0.002950]
#decide which analog input to save & give them nice names
#aioParams=[[1],['laser']]
aioParams=[]
########################################################## 
##
## <-- User Input end
##
##########################################################


# DEFINE DETECTOR AND ADD ANALYSIS FUNCTIONS
def define_dets(run):
    detnames = ['jungfrau1M'] # add detector here
    dets = []
    
    # Load DetObjectFunc parameters (if defined)
    try:
        ROIs = getROIs(run)
    except Exception as e:
        print(f'Can\'t instantiate ROI args: {e}')
        ROIs = []
    try:
        az = getAzIntParams(run)
    except Exception as e:
        print(f'Can\'t instantiate azimuthalBinning args: {e}')
        az = []
    try:
        az_pyfai = getAzIntPyFAIParams(run)
    except Exception as e:
        print(f'Can\'t instantiate AzIntPyFAI args: {e}')
        az_pyfai = []
    try:
        phot = getPhotonParams(run)
    except Exception as e:
        print(f'Can\'t instantiate Photon args: {e}')
        phot = []
    try:
        drop = getDropletParams(run)
    except Exception as e:
        print(f'Can\'t instantiate Droplet args: {e}')
        drop = []
    try:
        drop2phot = getDroplet2Photons(run)
    except Exception as e:
        print(f'Can\'t instantiate Droplet2Photons args: {e}')
        drop2phot = []
    try:
        auto = getAutocorrParams(run)
    except Exception as e:
        print(f'Can\'t instantiate Autocorrelation args: {e}')
        auto = []
    try:
        svd = getSvdParams(run)
    except Exception as e:
        print(f'Can\'t instantiate SVD args: {e}')
        svd = []
        
    # Define detectors and their associated DetObjectFuncs
    for detname in detnames:
        havedet = checkDet(ds.env(), detname)
        # Common mode
        if havedet:
            if detname=='': 
                # change here to specify common mode for detname if desired. Else default is used
                common_mode=0
            else:
                common_mode=None
            det = DetObject(detname ,ds.env(), int(run), common_mode=common_mode)
            
            # Analysis functions
            # ROIs:
            if detname in ROIs:
                for iROI,ROI in enumerate(ROIs[detname]['ROIs']):
                    det.addFunc(ROIFunc(name='ROI_%d'%iROI,
                                        ROI=ROI,
                                        writeArea=ROIs[detname]['writeArea'],
                                        thresADU=ROIs[detname]['thresADU']))
            # Azimuthal binning
            if detname in az:
                det.addFunc(azimuthalBinning(**az[detname]))
            if detname in az_pyfai:
                det.addFunc(azav_pyfai(**az_pyfai[detname]))
            # Photon count
            if detname in phot:
                det.addFunc(photonFunc(**phot[detname]))
            # Droplet algo
            if detname in drop:
                if nData in drop:
                    nData = drop.pop('nData')
                else:
                    nData = None
                func = dropletFunc(**drop[detname])
                func.addFunc(roi.sparsifyFunc(nData=nData))
                det.addFunc(func)
            # Droplet to photons
            if detname in drop2phot:
                if 'nData' in drop2phot[detname]:
                    nData = drop2phot[detname].pop('nData')
                else:
                    nData = None
                # getp droplet dict
                droplet_dict = drop2phot[detname]['droplet']
                #get droplet2Photon dict
                d2p_dict = drop2phot[detname]['d2p']
                dropfunc = dropletFunc(**droplet_dict)
                drop2phot = droplet2Photons(**d2p_dict)
                sparsify = sparsifyFunc(nData=nData)
                drop2phot.addFunc(sparsify)
                dropfunc.addFunc(drop2phot)
                det.addFunc(dropfunc)
            # Autocorrelation
            if detname in auto:
                det.addFunc(Autocorrelation(**auto[detname]))
            # SVD waveform analysis
            if detname in svd:
                det.addFunc(svdFit(**svd[detname]))

            det.storeSum(sumAlgo='calib')
            #det.storeSum(sumAlgo='calib_img')
            dets.append(det)
    return dets

##########################################################
# Custom exception handler to make job abort if a single rank fails.
# Avoid jobs hanging forever and report actual error message to the log file.
import traceback as tb

def global_except_hook(exctype, value, exc_traceback):
    tb.print_exception(exctype, value, exc_traceback)
    sys.stderr.write("except_hook. Calling MPI_Abort().\n")
    sys.stdout.flush() # Command to flush the output - stdout
    sys.stderr.flush() # Command to flush the output - stderr
    # Note: mpi4py must be imported inside exception handler, not globally.     
    import mpi4py.MPI
    mpi4py.MPI.COMM_WORLD.Abort(1)
    sys.__excepthook__(exctype, value, exc_traceback)
    return

sys.excepthook = global_except_hook
##########################################################


# General Workflow
# This is meant for arp which means we will always have an exp and run
# Check if this is a current experiment
# If it is current, check in ffb for xtc data, if not there, default to psdm

fpath=os.path.dirname(os.path.abspath(__file__))
fpathup = '/'.join(fpath.split('/')[:-1])
sys.path.append(fpathup)
print(fpathup)

from smalldata_tools.utilities import printMsg, checkDet
from smalldata_tools.SmallDataUtils import setParameter, getUserData, getUserEnvData
from smalldata_tools.SmallDataUtils import defaultDetectors, detData
from smalldata_tools.SmallDataDefaultDetector import epicsDetector, eorbitsDetector
from smalldata_tools.SmallDataDefaultDetector import bmmonDetector, ipmDetector
from smalldata_tools.SmallDataDefaultDetector import encoderDetector, adcDetector
from smalldata_tools.SmallDataDefaultDetector import xtcavDetector
from smalldata_tools.DetObject import DetObject
from smalldata_tools.ana_funcs.roi_rebin import ROIFunc, spectrumFunc, projectionFunc, imageFunc
from smalldata_tools.ana_funcs.sparsifyFunc import sparsifyFunc
from smalldata_tools.ana_funcs.waveformFunc import getCMPeakFunc, templateFitFunc
from smalldata_tools.ana_funcs.photons import photonFunc
from smalldata_tools.ana_funcs.droplet import dropletFunc
from smalldata_tools.ana_funcs.droplet2Photons import droplet2Photons
from smalldata_tools.ana_funcs.azimuthalBinning import azimuthalBinning
from smalldata_tools.ana_funcs.azav_pyfai import azav_pyfai
from smalldata_tools.ana_funcs.smd_svd import svdFit
from smalldata_tools.ana_funcs.correlations.smd_autocorr import Autocorrelation

# logging.basicConfig(level=logging.DEBUG)
logging.basicConfig(level=logging.INFO)
logger = logging.getLogger(__name__)

# Constants
HUTCHES = [
	'AMO',
	'SXR',
	'XPP',
	'XCS',
	'MFX',
	'CXI',
	'MEC',
	'DIA'
]

FFB_BASE = '/cds/data/drpsrcf'
PSDM_BASE = os.environ.get('SIT_PSDM_DATA', '/reg/d/psdm')
SD_EXT = '/hdf5/smalldata'

# Define Args
parser = argparse.ArgumentParser()
parser.add_argument('--run', help='run', type=str, default=os.environ.get('RUN_NUM', ''))
parser.add_argument('--experiment', help='experiment name', type=str, default=os.environ.get('EXPERIMENT', ''))
parser.add_argument('--stn', help='hutch station', type=int, default=0)
parser.add_argument('--nevents', help='number of events', type=int, default=1e9)
parser.add_argument('--directory', help='directory for output files (def <exp>/hdf5/smalldata)')
parser.add_argument('--gather_interval', help='gather interval', type=int, default=25)
parser.add_argument('--norecorder', help='ignore recorder streams', action='store_true', default=False)
parser.add_argument('--url', default="https://pswww.slac.stanford.edu/ws-auth/lgbk/")
parser.add_argument('--epicsAll', help='store all epics PVs', action='store_true', default=False)
parser.add_argument('--full', help='store all data (please think before usig this)', action='store_true', default=False)
parser.add_argument('--default', help='store only minimal data', action='store_true', default=False)
parser.add_argument('--image', help='save everything as image (use with care)', action='store_true', default=False)
parser.add_argument('--tiff', help='save all images also as single tiff (use with even more care)', action='store_true', default=False)
parser.add_argument('--centerpix', help='do not mask center pixels for epix10k detectors.', action='store_true', default=False)
parser.add_argument("--postRuntable", help="postTrigger for seconday jobs", action='store_true', default=False)
parser.add_argument("--wait", help="wait for a file to appear", action='store_true', default=False)
parser.add_argument("--xtcav", help="add xtcav processing", action='store_true', default=False)
parser.add_argument("--noarch", help="dont use archiver data", action='store_true', default=False)
args = parser.parse_args()
logger.debug('Args to be used for small data run: {0}'.format(args))

###### Helper Functions ##########

def get_xtc_files(base, hutch, run):
    """File all xtc files for given experiment and run"""
    run_format = ''.join(['r', run.zfill(4)])
    data_dir = ''.join([base, '/', hutch.lower(), '/', exp, '/xtc'])
    xtc_files = glob(''.join([data_dir, '/', '*', '-', run_format, '*']))
    return xtc_files

def get_sd_file(write_dir, exp, hutch):
    """Generate directory to write to, create file name"""
    if write_dir is None:
        if useFFB:
            write_dir = ''.join([FFB_BASE, '/', hutch.lower(), '/', exp, '/scratch', SD_EXT])
        else:
            write_dir = ''.join([PSDM_BASE, '/', hutch.lower(), '/', exp, SD_EXT])
    h5_f_name = ''.join([write_dir, '/', exp, '_Run', run.zfill(4), '.h5'])
    if not os.path.isdir(write_dir):
        logger.debug('{0} does not exist, creating directory'.format(write_dir))
        try:
            os.mkdir(write_dir)
        except OSError as e:
            logger.debug('Unable to make directory {0} for output, exiting: {1}'.format(write_dir, e))
            sys.exit()
    logger.debug('Will write small data file to {0}'.format(h5_f_name))
    return h5_f_name

##### START SCRIPT ########

# Define hostname
hostname = socket.gethostname()

# Parse hutch name from experiment and check it's a valid hutch
exp = args.experiment
run = args.run
station = args.stn
logger.debug('Analyzing data for EXP:{0} - RUN:{1}'.format(args.experiment, args.run))

begin_prod_time = datetime.now().strftime('%m/%d/%Y %H:%M:%S')

hutch = exp[:3].upper()
if hutch not in HUTCHES:
	logger.debug('Could not find {0} in list of available hutches'.format(hutch))
	sys.exit()	

xtc_files = []
# If experiment matches, check for files in ffb
useFFB=False
#with the new FFB, no need to check both on & offline as systems are independant.
if hostname.find('drp')>=0:
    nFiles=0
    logger.debug('On FFB')
    waitFilesStart=datetime.now()
    while nFiles==0:
        xtc_files = get_xtc_files(FFB_BASE, hutch, run)
        print (xtc_files)
        nFiles = len(xtc_files)
        if nFiles == 0:
            if not args.wait:
                print('We have no xtc files for run %s in %s in the FFB system, we will quit')
                sys.exit()
            else:
                print('We have no xtc files for run %s in %s in the FFB system, we will wait for 10 second and check again.'%(run,exp))
                time.sleep(10)
    waitFilesEnd=datetime.now()
    print('Files appeared after %s seconds'%(str(waitFilesEnd-waitFilesStart)))
    useFFB = True

# If not a current experiment or files in ffb, look in psdm
else:
    logger.debug('Not on FFB, use offline system')
    xtc_files = get_xtc_files(PSDM_BASE, hutch, run)
    if len(xtc_files)==0:
        print('We have no xtc files for run %s in %s in the offline system'%(run,exp))
        sys.exit()

# Get output file, check if we can write to it
h5_f_name = get_sd_file(args.directory, exp, hutch)
#if args.default:
#    if useFFB:
#        h5_f_name = h5_f_name.replace('hdf5','hdf5_def')
#    else:
#        h5_f_name = h5_f_name.replace('hdf5','scratch')

# Define data source name and generate data source object, don't understand all conditions yet
ds_name = ''.join(['exp=', exp, ':run=', run, ':smd'])
if args.norecorder:
        ds_name += ':stream=0-79'
if useFFB:
        ds_name += ':live:dir=/cds/data/drpsrcf/%s/%s/xtc'%(exp[0:3],exp)
# try this: live & all streams (once I fixed the recording issue)
#ds_name = ''.join(['exp=', exp, ':run=', run, ':smd:live'])
try:
    ds = psana.MPIDataSource(ds_name)
except Exception as e:
    logger.debug('Could not instantiate MPIDataSource with {0}: {1}'.format(ds_name, e))
    sys.exit()

# Generate smalldata object
small_data = ds.small_data(h5_f_name, gather_interval=args.gather_interval)

# Not sure why, but here
if ds.rank is 0:
	logger.debug('psana conda environment is {0}'.format(os.environ['CONDA_DEFAULT_ENV']))

########################################################## 
##
## Setting up the default detectors
##
########################################################## 

start_setup_dets = time.time()

default_dets = defaultDetectors(hutch.lower())
if args.xtcav and not args.norecorder:
    #default_dets.append(xtcavDetector('xtcav','xtcav',method='COM'))
    default_dets.append(xtcavDetector('xtcav','xtcav'))

#
# add stuff here to save all EPICS PVs.
#
if args.full or args.epicsAll:
    logger.debug('epicsStore names', ds.env().epicsStore().pvNames())
    if args.experiment.find('dia')>=0:
        epicsPV=ds.env().epicsStore().pvNames()
    else:
        epicsPV=ds.env().epicsStore().aliases()
    if len(epicsPV)>0:
        logger.debug('adding all epicsPVs....')
        default_dets.append(epicsDetector(PVlist=epicsPV, name='epicsAll'))
elif len(epicsPV)>0:
    default_dets.append(epicsDetector(PVlist=epicsPV, name='epicsUser'))

default_dets.append(eorbitsDetector())
default_det_aliases = [det.name for det in default_dets]

if not args.default:
    dets = define_dets(args.run)
else:
    dets = []

det_presence={}
if args.full:
    aliases = []
    for dn in psana.DetNames():
        if dn[1]!='':
            aliases.append(dn[1])
        else:
            aliases.append(dn[0])

    for alias in aliases:
        det_presence[alias]=1
        if alias in default_det_aliases: continue
        if alias=='FEEGasDetEnergy': continue #done by mpidatasource
        if alias=='PhaseCavity':     continue #done by mpidatasource
        if alias=='EBeam':           continue #done by mpidatasource
        if alias.find('evr')>=0:     continue #done by mpidatasource
        if alias=='ControlData':     continue #done by my code
        #done in standard default detectors.
        if alias=='HX2-SB1-BMMON' and args.experiment.find('xpp')>=0:  continue
        if alias=='XPP-SB2-BMMON' and args.experiment.find('xpp')>=0:  continue
        if alias=='XPP-SB3-BMMON' and args.experiment.find('xpp')>=0:  continue
        if alias=='XPP-USB-ENCODER-02' and args.experiment.find('xpp')>=0:  continue
        if alias=='XCS-SB1-BMMON' and args.experiment.find('xcs')>=0:  continue
        if alias=='XCS-SB2-BMMON' and args.experiment.find('xcs')>=0:  continue
        if alias=='MEC-XT2-BMMON-02' and args.experiment.find('mec')>=0:  continue
        if alias=='MEC-XT2-BMMON-03' and args.experiment.find('mec')>=0:  continue

        if alias.find('BMMON')>=0:
            print('append a bmmon',alias)
            default_dets.append(bmmonDetector(alias))
            continue
        elif alias.find('IPM')>=0 or alias.find('Ipm')>0:
            default_dets.append(ipmDetector(alias, savePos=True))
            continue
        elif alias.find('DIO')>=0 or alias.find('Imb')>0:
            default_dets.append(ipmDetector(alias, savePos=False))
            continue
        elif alias.find('USB')>=0:
            default_dets.append(encoderDetector(alias))
            continue
        elif alias.find('adc')>=0:
            default_dets.append(adcDetector(alias))
            continue
        try:
            thisDet = DetObject(alias, ds.env(), int(run), name=alias, maskCentral=(not args.centerpix))
            hasGeom=False
            for keyword in ['cs','Cs','epix','Epix','jungfrau','Jungfrau']:
                if alias.find(keyword)>=0 and args.image: hasGeom=True
            if hasGeom:
                fullROI=ROIFunc()
                fullROI.addFunc(imageFunc(coords=['x','y']))
            else:    
                fullROI = ROIFunc(writeArea=True)
            thisDet.addFunc(fullROI)
            dets.append(thisDet)
        except:
           pass


# save detector config data
userDataCfg={}
for det in default_dets:
    if det.name=='tt' and len(ttCalib)>0:
        det.setPars(ttCalib)
        logger.info(f'Using user-defined tt parameters: {ttCalib}')
    userDataCfg[det.name] = det.params_as_dict()
for det in dets:
    try:
        userDataCfg[det._name] = det.params_as_dict()
    except:
        userDataCfg[det.name] = det.params_as_dict()
Config={'UserDataCfg':userDataCfg}
small_data.save(Config)

end_setup_dets = time.time()

if args.tiff:
    dirname = '/cds/data/psdm/%s/%s/scratch/run%d'%(args.experiment[:3],args.experiment,int(args.run))
    if not os.path.isdir(dirname):
        os.makedirs(dirname)

<<<<<<< HEAD
start_evt_loop = time.time()

max_iter = args.nevents / ds.size
=======
ds.break_after(args.nevents)
>>>>>>> efc3fa87
for evt_num, evt in enumerate(ds.events()):
    if evt_num == 0 and EODet is not None:
        det_data = detOnceData(EODet, evt, args.noarch)
        if det_data['epicsOnce'] != {}:
            userDataCfg[EODet.name] = EODet.params_as_dict()
            Config={'UserDataCfg':userDataCfg}
            small_data.save(Config)
            small_data.save(det_data)
        else:
            Config={'UserDataCfg':userDataCfg}
            small_data.save(Config)

    if evt_num > max_iter:
        break

    det_data = detData(default_dets, evt)
    small_data.event(det_data)

    #detector data using DetObject 
    userDict = {}
    for det in dets:
        try:
            #this should be a plain dict. Really.
            det.getData(evt)
            det.processFuncs()
            userDict[det._name]=getUserData(det)
            try:
                envData=getUserEnvData(det)
                if len(envData.keys())>0:
                    userDict[det._name+'_env']=envData
            except:
                pass
            det.processSums()
#             print(userDict[det._name])
        except:
            # handle when sum is bad for all shots on a rank (rare, but happens)
            for key in det._storeSum.keys():
                if det._storeSum[key] is None:
                    det._storeSum[key] = 0
                else:
                    det._storeSum[key] += 0

    small_data.event(userDict)

    if args.tiff:
        for key in userDict:
            for skey in userDict[key]:
                if skey.find('area')>=0 or skey.find('img')>=0:
                   if len(userDict[key][skey].shape)==2:
                       image = userDict[key][skey]
                       try:
                           mask_key = [ key for key in userDataCfg[key].keys() if key.find('mask_img')>=0 ]
                           if len(mask_key)>0:
                               maskImg = userDataCfg[key][mask_key[0]]
                               imageMasked = np.ma.array(image, mask=maskImg)
                               image = imageMasked.filled(fill_value=0)
                       except:
                           pass
                       im = Image.fromarray(image)
                       tiff_file = dirname+'/Run_%d_evt_%d_%s.tiff'%(int(args.run), evt_num+1, key)
                       im.save(tiff_file)

    #here you can add any data you like: example is a product of the maximumof two area detectors.
    #try:
    #    jungfrau1MMax = jungfrau1M.evt.dat.max()
    #    epix_vonHamosMax = epix_vonHamos.evt.dat.max()
    #    combDict = {'userValue': jungfrau1MMax*epix_vonHamosMax}
    #    small_data.event(combDict)
    #except:
    #    pass


    #the ARP will pass run & exp via the enviroment, if I see that info, the post updates
    if ( (evt_num<100 and evt_num%10==0) or (evt_num<1000 and evt_num%100==0) or (evt_num%1000==0)):
        if (int(os.environ.get('RUN_NUM', '-1')) > 0):
            if ds.size == 1:
                requests.post(os.environ["JID_UPDATE_COUNTERS"], json=[{"key": "<b>Current Event</b>", "value": evt_num+1}])
            elif ds.rank == 0:
                requests.post(os.environ["JID_UPDATE_COUNTERS"], json=[{"key": "<b>Current Event / rank </b>", "value": evt_num+1}])
        else:
            if ds.size == 1:
                print('Current Event:', evt_num+1)
            elif ds.rank == 0:
                print('Current Event / rank :', evt_num+1)

end_evt_loop = time.time()

sumDict={'Sums': {}}
for det in dets:
    for key in det.storeSum().keys():
        sumData=small_data.sum(det.storeSum()[key])
        sumDict['Sums']['%s_%s'%(det._name, key)]=sumData
if len(sumDict['Sums'].keys())>0:
#     print(sumDict)
    small_data.save(sumDict)

# Print duration summary
dets_time_start = (start_setup_dets-start_job)/60
dets_time_end = (end_setup_dets-start_job)/60
evt_time_start = (start_evt_loop-start_job)/60
evt_time_end = (end_evt_loop-start_job)/60
logger.debug(f"##### Timing benchmarks core {ds.rank}: ##### """)
logger.debug(f'Setup dets: \n\tStart: {dets_time_start:.2f} min\n\tEnd: {dets_time_end:.2f} min')
logger.debug(f'\tDuration:{dets_time_end-dets_time_start:.2f}')
logger.debug(f'Event loop: \n\tStart: {evt_time_start:.2f} min\n\tEnd: {evt_time_end:.2f} min')
logger.debug(f'\tDuration:{evt_time_end-evt_time_start:.2f}')
logger.debug('\n')

end_prod_time = datetime.now().strftime('%m/%d/%Y %H:%M:%S')
end_job = time.time()
if ds.rank==0:
    prod_time = (end_job-start_job)/60
    print('########## JOB TIME: {:03f} minutes ###########'.format(prod_time))

#finishing up here....
logger.debug('rank {0} on {1} is finished'.format(ds.rank, hostname))
small_data.save()
if (int(os.environ.get('RUN_NUM', '-1')) > 0):
    if ds.size > 1:
        if ds.rank == 0:
            requests.post(os.environ["JID_UPDATE_COUNTERS"], json=[{"key": "<b>Last Event</b>", "value": "~ %d cores * %d evts"%(ds.size,evt_num)},{"key": "<b>Duration</b>", "value": "%f min"%(prod_time)}])
    else:
        requests.post(os.environ["JID_UPDATE_COUNTERS"], json=[{"key": "<b>Last Event</b>", "value": evt_num}])
logger.debug('Saved all small data')

if args.postRuntable and ds.rank==0:
    print('Posting to the run tables.')
    locStr=''
    if useFFB:
        locStr='_ffb'
    runtable_data = {"Prod%s_end"%locStr:end_prod_time,
                     "Prod%s_start"%locStr:begin_prod_time,
                     "Prod%s_jobstart"%locStr:begin_job_time,
                     "Prod%s_duration_mins"%locStr:prod_time,
                     "Prod%s_ncores"%locStr:ds.size}
    if args.default:
        runtable_data["SmallData%s"%locStr]="default"
    else:
        runtable_data["SmallData%s"%locStr]="done"
    time.sleep(5)
    ws_url = args.url + "/run_control/{0}/ws/add_run_params".format(args.experiment)
    print('URL:',ws_url)
    #krbheaders = KerberosTicket("HTTP@" + urlparse(ws_url).hostname).getAuthHeaders()
    #r = requests.post(ws_url, headers=krbheaders, params={"run_num": args.run}, json=runtable_data)
    user=(args.experiment[:3]+'opr').replace('dia','mcc')
    with open('/cds/home/opr/%s/forElogPost.txt'%user,'r') as reader:
        answer = reader.readline()
    r = requests.post(ws_url, params={"run_num": args.run}, json=runtable_data, auth=HTTPBasicAuth(args.experiment[:3]+'opr', answer[:-1]))
    print(r)
    if det_presence!={}:
        rp = requests.post(ws_url, params={"run_num": args.run}, json=det_presence, auth=HTTPBasicAuth(args.experiment[:3]+'opr', answer[:-1]))
        print(rp)

# Debug stuff
# How to implement barrier from ds?
# if ds.rank == 0:
#    time.sleep(60)#ideally should use barrier or so to make sure all cores have fnished.
#     if 'temp' in h5_f_name: # only for hanging job investigation (to be deleted later)
#         h5_f_name_2 = get_sd_file(None, exp, hutch)
#         os.rename(h5_f_name, h5_f_name_2)
#         logger.debug('Move file from temp directory')<|MERGE_RESOLUTION|>--- conflicted
+++ resolved
@@ -495,13 +495,7 @@
     if not os.path.isdir(dirname):
         os.makedirs(dirname)
 
-<<<<<<< HEAD
-start_evt_loop = time.time()
-
-max_iter = args.nevents / ds.size
-=======
 ds.break_after(args.nevents)
->>>>>>> efc3fa87
 for evt_num, evt in enumerate(ds.events()):
     if evt_num == 0 and EODet is not None:
         det_data = detOnceData(EODet, evt, args.noarch)
