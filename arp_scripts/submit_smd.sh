--- conflicted
+++ resolved
@@ -87,15 +87,9 @@
 #Define cores if we don't have them
 #Set to 1 if single is set
 CORES=${CORES:=1}
-<<<<<<< HEAD
 QUEUE=${QUEUE:='psanaq'}
 # QUEUE=${QUEUE:='ffbh3q'}
 # QUEUE=${QUEUE:='psfehq'}
-=======
-#QUEUE=${QUEUE:='psanaq'}
-#QUEUE=${QUEUE:='ffbh3q'}
-QUEUE=${QUEUE:='psfehq'}
->>>>>>> 08886d03
 TASKS_PER_NODE=${TASKS_PER_NODE:=60}
 
 if [ $TASKS_PER_NODE -gt $CORES ]; then
@@ -108,8 +102,5 @@
     $MYDIR/submit_small_data.sh $@
     exit 0
 fi
-<<<<<<< HEAD
-sbatch -p $QUEUE --ntasks-per-node $TASKS_PER_NODE --ntasks $CORES --exclusive $MYDIR/submit_small_data.sh $@
-=======
-sbatch -p $QUEUE --ntasks-per-node $TASKS_PER_NODE --ntasks $CORES --exclusive  $MYDIR/submit_small_data.sh $@
->>>>>>> 08886d03
+
+sbatch -p $QUEUE --ntasks-per-node $TASKS_PER_NODE --ntasks $CORES --exclusive $MYDIR/submit_small_data.sh $@