# importing generic python modules
import psana
import abc
import numpy as np
try:
    basestring
except NameError:
    basestring = str

#
# classes for default detector types
#
class defaultDetector(object):
    __metaclass__ = abc.ABCMeta
    def __init__(self, detname, name, run=None):
        self.name=name
        self.detname=detname
        self._debug = False
        self._run = run
        self.det = None
        if self.inRun():
            if run is None:
                self.det=psana.Detector(detname)
            else:
                self.det=run.Detector(detname)
    def inRun(self):
        dNames=[]
        try:
            detnames = psana.DetNames()
            for dn in detnames:
                for dnn in dn:
                    if dnn!='':
                        dNames.append(dnn)
        except:
            detnames = self._run.detinfo
            for dn in detnames:
                dNames.append(dn[0])
        if self.detname in dNames:
            return True
        return False
    def _setDebug(self, debug):
        self._debug = debug 
    def params_as_dict(self):
        """returns parameters as dictionary to be stored in the hdf5 file (once/file)"""
        parList =  {key:self.__dict__[key] for key in self.__dict__ if (key[0]!='_' and isinstance(getattr(self,key), (basestring, int, float, np.ndarray, tuple))) }
        parList.update({key: np.array(self.__dict__[key]) for key in self.__dict__ if (key[0]!='_' and isinstance(getattr(self,key), list) and len(getattr(self,key))>0 and isinstance(getattr(self,key)[0], (basestring, int, float, np.ndarray))) })
        #remKeys = [key for key in self.__dict__ if (key not in parList)]
        #print('DEBUG: keys which are not parameters:',remKeys)
        #for k in remKeys:
        #    if k[0]!='_':
        #        print k, self.__dict__[k]
        return parList
    @abc.abstractmethod
    def data(self,evt):
        """method that should return a dict of values from event"""

class lightStatus(defaultDetector):
    def __init__(self, codes=[[162],[]], evrName=None):
        if evrName is None:
            evrNames = [ n[0] for  n in psana.DetNames() if ':Evr.' in n[0] ]
            #print('in lightStatus', evrNames)
            if len(evrNames)<1:
                return
            nCodesMax = -1
            for name in evrNames:
                nCodes = psana.Detector(name)._fetch_configs()[0].neventcodes()
                if nCodes > nCodesMax:
                    nCodesMax = nCodes
                    evrName = name
            if nCodesMax < 0:
                return
        defaultDetector.__init__(self, evrName, 'lightStatus')
        self.xrayCodes_drop = [ c for c in codes[0] if c > 0]
        self.laserCodes_drop = [ c for c in codes[1] if c > 0]
        self.xrayCodes_req = [ -c for c in codes[0] if c < 0]
        self.laserCodes_req =  [ -c for c in codes[1] if c < 0]

    def data(self,evt):
        xfel_status, laser_status = (1,1) # default if no EVR code matches
        dl={}
        evtCodes = self.det.eventCodes(evt)
        if evtCodes is not None:
            for xOff in self.xrayCodes_drop:
                if xOff in evtCodes:
                    xfel_status = 0
            for lOff in self.laserCodes_drop:
                if lOff in evtCodes:
                    laser_status = 0
            if len(self.xrayCodes_req)>0 and xfel_status==1:
                xfel_status = 0
                for code in evtCodes:
                    if code in self.xrayCodes_req:
                        xfel_status = 1
            if len(self.laserCodes_req)>0 and laser_status==1:
                laser_status = 0
                for code in evtCodes:
                    if code in self.laserCodes_req:
                        laser_status = 1
        else:
            xfel_status, laser_status = (-1,-1) # default if no EVR code matches
        dl['xray']=xfel_status
        dl['laser']=laser_status
        return dl
        
class ipmDetector(defaultDetector):
    def __init__(self, detname, name=None, savePos=False):
        if name is None:
            self.name = detname
        else:
            self.name = name
        defaultDetector.__init__(self, detname, self.name)
        self.savePos = savePos
    def data(self, evt):
        dl={}
        if self.det.sum(evt) is not None:
            dl['sum']=self.det.sum(evt)
            dl['channels']=self.det.channel(evt)
            if self.savePos:
                dl['xpos']=self.det.xpos(evt)
                dl['ypos']=self.det.ypos(evt)
        return dl

class bmmonDetector(defaultDetector):
    def __init__(self, detname, name=None, savePos=True):
        if name is None:
            self.name = detname
        else:
            self.name = name
        defaultDetector.__init__(self, detname, self.name)
        self.savePos = savePos
    def data(self, evt):
        dl={}
        data = self.det.get(evt)
        dl['sum']=data.TotalIntensity()
        dl['peaks']=data.peakA()
        if self.name=='snd_dio':
            dl['dcc']=dl['peaks'][8]
            dl['dco']=dl['peaks'][9]
            dl['do']=dl['peaks'][10]
            dl['t1d']=dl['peaks'][11]
            dl['dd']=dl['peaks'][12]
            dl['dci']=dl['peaks'][13]
            dl['di']=dl['peaks'][14]
            dl['t4d']=dl['peaks'][15]
        if self.savePos:
            dl['xpos']=data.X_Position()
            dl['ypos']=data.Y_Position()
        return dl

class wave8Detector(defaultDetector):
    def __init__(self, detname, name=None, saveTime=False):
        if name is None:
            self.name = detname
        else:
            self.name = name
        self.saveTime = saveTime
        defaultDetector.__init__(self, detname, self.name)
        cfg = self.det.env.configStore().get(psana.Generic1D.ConfigV0, psana.Source(detname))
        self.wave8_shape = None
        if cfg is not None:
            self.wave8_shape = cfg.Length()

    def data(self, evt):
        dl={}
        raw = self.det.raw(evt)
        if raw is not None:
            for itrace in range(len(raw)):
                dl['ch%02d'%itrace]=raw[itrace]
            if self.saveTime:
                wftime = self.det.wftime(evt)
                for itrace,trace in enumerate(wftime):
                    dl['wftime_ch%02d'%itrace]=wftime
        return dl

class impDetector(defaultDetector):
    def __init__(self, detname, name=None, saveTime=False):
        if name is None:
            self.name = detname
        else:
            self.name = name
        self.saveTime = saveTime
        defaultDetector.__init__(self, detname, self.name)
        cfg = self.det.env.configStore().get(psana.Imp.ConfigV1, psana.Source(detname))
        self.imp_shape = None
        if cfg is not None:
            self.imp_shape = cfg.numberOfSamples()

    def data(self, evt):
        dl={}
        wfs = self.det.waveform(evt)
        if wfs is not None:
            for itrace in range(wfs.shape[0]):
                dl['ch%02d'%itrace]=wfs[itrace]
            if self.saveTime:
                wftime = self.det.wftime(evt)
                dl['wftime']=wftime
        return dl

class epicsDetector(defaultDetector):
    def __init__(self, name='epics', PVlist=[]):
        self.name = name
        self.detname='epics'
        self.PVlist = []
        self.PVlist_PV = []
        self.pvs = []
        enames = psana.DetNames('epics')
        aliases = [k[1] for k in enames if k[1]!='']
        pvnames = [k[0] for k in enames if k[1]!='']
        for pv in PVlist:
            try:
                self.pvs.append(psana.Detector(pv))
                self.PVlist.append(pv)
                self.PVlist_PV.append(pvnames[aliases.index(pv)])
            except:
                print('could not find EPICS PV %s in data'%pv)

    def inRun(self):
        if len(self.pvs)>0:
            return True
        return False

    def data(self,evt):
        dl={}
        for pvname,pv in zip(self.PVlist,self.pvs):
            try:
                dl[pvname]=pv()
                if isinstance(dl[pvname], basestring):
                    dl[pvname]=np.nan
            except:
                #print('we have issues with %s in this event'%pvname)
                pass
        return dl

class encoderDetector(defaultDetector):
    def __init__(self, detname, name=None):
        if name is None:
            self.name = detname
        else:
            self.name = name
        defaultDetector.__init__(self, detname, self.name)
    def data(self, evt):
        dl={}
        if self.det.descriptions() is None:
            dl['ch0']=self.det.values(evt)[0]
        else:
            for desc,value in zip(self.det.descriptions(), self.det.values(evt)):
                if desc!='':
                    dl[desc]=value
        return dl

class controlDetector(defaultDetector):
    def __init__(self, name='scan'):
        defaultDetector.__init__(self, 'ControlData', 'scan')
        try:
            self.stepPV = psana.Detector('scan_current_step')
        except:
            try:
                self.stepPV = psana.Detector('Scan_current_step')
            except:
                self.stepPV = None
    def data(self, evt):
        dl={}
        if self.stepPV is not None:
            dl['varStep']=self.stepPV()
        for icpv,cpv in enumerate(self.det().pvControls()):
            dl['var%d'%icpv]=cpv.value()
            #this can lead to issues with utf-8 encoded python3 strings.....
            #dl[(cpv.name()).decode('utf-8', errors='ignore').encode('ascii')]=cpv.value()
            dl[cpv.name()]=cpv.value()
        return dl

class aiDetector(defaultDetector):
    def __init__(self, detname, name=None):
        if name is None:
            self.name = detname
        else:
            self.name = name
        defaultDetector.__init__(self, detname, self.name)
        self.aioInfo = [[ i for i in range(0,16)], [ 'ch%02d'%i for i in range(0,16)], [ 1. for i in range(0,16)], [ 0. for i in range(0,16)]]

    def setPars(self, AIOPars):
        if len(AIOPars)<2:
            print('need 2/3 lists: channel#, user-friendly names & conversion factors (optional)')
            return
        self.aioInfo[0] = AIOPars[0]
        self.aioInfo[1] = AIOPars[1]
        if len(AIOPars)>=3:
            self.aioInfo[2] = AIOPars[2]
            if len(AIOPars)==4:
                self.aioInfo[3] = AIOPars[3]
            else:
                self.aioInfo[3] = [0. for entry in AIOPars[0]]
        else:
            self.aioInfo[2] = [1. for entry in AIOPars[0]]

    def data(self, evt):
        dl={}
        for ichn,chName,chnScale,chnOffset in zip(self.aioInfo[0], self.aioInfo[1], self.aioInfo[2], self.aioInfo[3]):
            try: 
                dl[chName]=self.det.get(evt).channelVoltages()[ichn]*chnScale+chnOffset
            except:
                break
        return dl

class adcDetector(defaultDetector):
    def __init__(self, detname, name=None):
        if name is None:
            self.name = detname
        else:
            self.name = name
        defaultDetector.__init__(self, detname, self.name)

    def data(self, evt):
        dl={}
        for ichn,chv in enumerate(self.det.get(evt).channelValue()):
            dl['ch%d'%ichn]=chv
        return dl

class feeBldDetector(defaultDetector):
    def __init__(self, detname, name=None):
        if name is None:
            self.name = detname
        else:
            self.name = name
        defaultDetector.__init__(self, detname, self.name)

    def data(self, evt):
        dl={}
        dl['hproj'] = self.det.get(evt).hproj()
        return dl

class ttDetector(defaultDetector):
    def __init__(self, name='tt', baseName='TTSPEC:'):
        self.name = name
        self.detname='epics'
        self.ttNames = ['FLTPOS','FLTPOS_PS','AMPL','FLTPOSFWHM','REFAMPL','AMPLNXT']
        self.PVlist = [ baseName+pvname for pvname in self.ttNames ]
        self.pvs=[]
        for pv in self.PVlist:
            try:
                self.pvs.append(psana.Detector(pv))
            except:
                print('could not find timetool EPICS PV %s in data'%pv)
        self.ttCalib=None
    
    def inRun(self):
        if len(self.pvs)>0:
            return True
        return False
    
    def setPars(self, calibPars):
      if calibPars != None:
        self.ttCalib = calibPars

    def data(self,evt):
        dl={}
        for ttname,pvname,pv in zip(self.ttNames,self.PVlist,self.pvs):
            dl[ttname]=pv()
        if self.ttCalib is None:
            dl['ttCorr']= dl['FLTPOS_PS']
        else:
            ttOrg = dl['FLTPOS']
            dl['ttCorr']=self.ttCalib[0] + self.ttCalib[1]*ttOrg
            if len(self.ttCalib)>2:
                dl['ttCorr']+=ttOrg*ttOrg*self.ttCalib[2]
            #pixel 0 is special:
            #it indicates that fit was not attempted/unsuccessful
            if ttOrg == 0:
                dl['ttCorr'] = 0
        return dl

class damageDetector(defaultDetector):
    def __init__(self, name='damage'):
        self.name = name
        self.detNames=[]
        for dn in psana.DetNames():
            if dn[1]!='':
                self.detNames.append(dn[1])
            else:
                self.detNames.append(dn[0])
        self.detAlias=[ det for det in self.detNames]
    def inRun(self):
        return True
    def setPars(self, detList):
        for det in detList:
            try:
                if det.detname in self.detNames:
                    self.detAlias[self.detNames.index(det.detname)]=det.name
            except:
                pass    
    def data(self,evt):
        #check if detectors are in event
        dl={}
        aliases = [ k.alias() for k in evt.keys() ]
        srcNames = [ k.src().__str__().replace(')','').replace('BldInfo(','').replace('DetInfo(','') for k in evt.keys() ]
        for det,alias in zip(self.detNames,self.detAlias):
            val=0
            if det in aliases:
                val=1
            elif det in srcNames:
                val=1
            dl[det.replace('-','_')]=val
            if alias!=det:
                dl[alias.replace('-','_')]=val
        return dl

#no psana detector for this. Need to code 'from scratch'
class l3tDetector(object):
    def __init__(self, name=None):
        if name is None:
            self.name = 'l3t'
        else:
            self.name = name

        #self.det=psana.Detector(detname)
        self._debug = False

    #rely on fail save
    def inRun(self):
        return True

    def _setDebug(self, debug):
        self._debug = debug

    def params_as_dict(self):
        return {'name': self.name}

    def data(self, evt):
        dl={}
        try:
            l3t = evt.get(psana.L3T.DataV2,psana.Source(''))
            if l3t is not None:
                dl['accept']=l3t.accept()
        except:
            pass
        return dl

#
# needs testing with data.
#
class ttRawDetector(defaultDetector):
    def __init__(self, name='ttRaw', env=None):
        self.name = name
        self.detname = ''
        self.kind='stepDown'
        self.weights=None
        self.ttROI_signal=None
        self.ttROI_sideband=None
        self.ttROI_reference=None
        self.ttProj=False
        self.runningRef=None
        self.refitData=False
        self.useProjection=False
        #self.beamOn=[]
        #self.laserOn=[]
        self.beamOff=[]
        self.laserOff=[]
        self.sb_convergence=1.
        self.ref_convergence=1.
        self.subtract_sideband=False
        self.ttCalib = [0.,1.]
        ttCfg=None
        self.evrdet=psana.Detector('NoDetector.0:Evr.0')
        if env is None:
            env = psana.Env
            #getting the env this way unfortunatly does not work. Find out how psana.DetNames() does it.
            return
        for cfgKey in env.configStore().keys():
            if cfgKey.type() == psana.TimeTool.ConfigV2:
                ttCfg = env.configStore().get(psana.TimeTool.ConfigV2, cfgKey.src())
                self.detname = cfgKey.alias()
                defaultDetector.__init__(self, self.detname, 'ttRaw')
                self.ttCfg = 'TimeToolV2'
            elif cfgKey.type() == psana.TimeTool.ConfigV1:
                ttCfg = env.configStore().get(psana.TimeTool.ConfigV1, cfgKey.src())
                self.detname = cfgKey.alias()
                defaultDetector.__init__(self, self.detname, 'ttRaw')
                self.ttCfg = 'TimeToolV1'
            elif cfgKey.type() == psana.TimeTool.ConfigV3:
                ttCfg = env.configStore().get(psana.TimeTool.ConfigV3, cfgKey.src())
                self.detname = cfgKey.alias()
                defaultDetector.__init__(self, self.detname, 'ttRaw')
                self.ttCfg = 'TimeToolV3'
        if ttCfg is not None:
            self.ttProj=ttCfg.write_projections()
            self.ttROI_signal = [[ttCfg.sig_roi_lo().row(),ttCfg.sig_roi_hi().row()],\
                                 [ttCfg.sig_roi_lo().column(),ttCfg.sig_roi_hi().column()]]
            self.ttROI_sideband = [[ttCfg.sb_roi_lo().row(),ttCfg.sb_roi_hi().row()],\
                                   [ttCfg.sb_roi_lo().column(),ttCfg.sb_roi_hi().column()]]
            if ttCfg.use_reference_roi()>0:
                self.ttROI_reference = [[ttCfg.ref_roi_lo().row(),ttCfg.ref_roi_hi().row()],\
                                        [ttCfg.ref_roi_lo().column(),ttCfg.ref_roi_hi().column()]]
            else:
                self.ttROI_reference = self.ttROI_signal

            self.weights = ttCfg.weights()
            self.sb_convergence=ttCfg.sb_convergence()
            self.ref_convergence=ttCfg.ref_convergence()
            self.subtract_sideband=ttCfg.subtract_sideband()
            self.ttCalib = ttCfg.calib_poly()
                
            for el in ttCfg.beam_logic():
                self.beamOff.append(el.event_code())
            for el in ttCfg.laser_logic():
                self.laserOff.append(el.event_code())

        else:
            defaultDetector.__init__(self, self.detname, 'ttRaw')
            
    def inRun(self):
        if self.detname=='':
            return False
        return defaultDetector.inRun(self)

    def setPars(self, ttPars):
        parsList = ['ttProj','ttROI_signal', 'ttROI_sideband','ttROI_reference','weights','runningRef','refitData','useProjection','sb_convergence','ref_convergence','subtract_sideband','ttCalib','beamOff', 'laserOff', 'kind']
        for k in ttPars.keys():
            if k in parsList:
                setattr(self,k,ttPars[k])

    def data(self, evt):
        retDict = self.getTraces(evt)
        if not self.refitData:
            return retDict
        data = self.prepareTrace(evt, retDict)
        fitDict = self.fitTraceData(data)
        for key in fitDict:
            retDict[key] = fitDict[key]
        return retDict

    def getTraces(self, evt):
        #check that we have reference, otherwise replace by none
        evtCodes = self.evrdet.eventCodes(evt)
        ttDet=self.det
        ttData={}
        ttData['tt_signal']=np.zeros(abs(self.ttROI_signal[1][1]-self.ttROI_signal[1][0]))
        if self.ttROI_sideband is not None:
            ttData['tt_sideband']=np.zeros(abs(self.ttROI_sideband[1][1]-self.ttROI_sideband[1][0]))
        if self.ttROI_reference is not None:
            ttData['tt_reference']=np.zeros(abs(self.ttROI_reference[1][1]-self.ttROI_reference[1][0]))
        #return zeros & no projection for dropped laser shots.
        for lOff in self.laserOff:
            if lOff in evtCodes:
                if self._debug:
                    print('ttRaw: laser off event!')
                return ttData
            
        if getattr(self, 'ttCfg', None) == 'TimeToolV2':
            ttDat = evt.get(psana.TimeTool.DataV2, psana.Source(self.detname))
        elif getattr(self, 'ttCfg', None) == 'TimeToolV1':
            ttDat = evt.get(psana.TimeTool.DataV1, psana.Source(self.detname))
        elif getattr(self, 'ttCfg', None) == 'TimeToolV3':
            ttDat = evt.get(psana.TimeTool.DataV3, psana.Source(self.detname))

        try:
            ttDat_signal_pj = ttDat.projected_signal().astype(dtype='uint32').astype(float)
        except:
            ttDat_signal_pj = []
        if len(ttDat_signal_pj > 0):
            ttData['tt_signal_pj']=ttDat_signal_pj
            try:
                ttData['tt_sideband_pj']=ttDat.projected_sideband().astype(dtype='uint32').astype(float)
                if len(ttData['tt_sideband_pj'])==0:
                   ttData['tt_sideband_pj'] = np.empty(ttData['tt_signal_pj'].shape)
                   ttData['tt_sideband_pj'][:] = np.nan
            except:
                ttData['tt_sideband_pj'] = np.empty(ttData['tt_signal_pj'].shape)
                ttData['tt_sideband_pj'][:] = np.nan
            try:
                ttData['tt_reference_pj']=ttDat.projected_reference().astype(dtype='uint32').astype(float)
                if len(ttData['tt_reference_pj'])==0:
                    ttData['tt_reference_pj'] = np.empty(ttData['tt_signal_pj'].shape) 
                    ttData['tt_reference_pj'][:] = np.nan
            except:
                ttData['tt_reference_pj'] = np.empty(ttData['tt_signal_pj'].shape)
                ttData['tt_reference_pj'][:] = np.nan

        ttImg = ttDet.raw(evt)
        if self.ttROI_signal is not None:
            ttData['tt_signal']=ttImg[self.ttROI_signal[0][0]:self.ttROI_signal[0][1],self.ttROI_signal[1][0]:self.ttROI_signal[1][1]].mean(axis=0)          
        if self.ttROI_sideband is not None:
            ttData['tt_sideband']=ttImg[self.ttROI_sideband[0][0]:self.ttROI_sideband[0][1],self.ttROI_sideband[1][0]:self.ttROI_sideband[1][1]].mean(axis=0)

        #check that this works - not sure how ttCfg information is translated online as logic is present.
        boff_req = [ -bOff for  bOff in self.beamOff if bOff < 0]
        if self.ttROI_reference is not None:
            beamOff=False
            for bOff in self.beamOff:
                if bOff > 0 and bOff in evtCodes:
                    beamOff=True
            #if this seems like an on-shot & re quired an event code, reset logic and look again
            if beamOff==False and len(boff_req)>0:
                beamOff=True
                for bOff in boff_req:
                    if bOff in evtCodes:
                        beamOff=False
                
            if beamOff:
                ttRef = ttImg[self.ttROI_reference[0][0]:self.ttROI_reference[0][1],self.ttROI_reference[1][0]:self.ttROI_reference[1][1]].mean(axis=0)
                if self.runningRef is None:
                    self.runningRef=ttRef
                else:
                    self.runningRef=ttRef*self.ref_convergence + self.runningRef*(1.-self.ref_convergence)
                #print('update self.runningRef')
            #always save, only update when xray off.
            if self.runningRef is not None:
                ttData['tt_reference']=self.runningRef        
        return ttData

    def prepareTrace(self, evt, ttData=None):
        if ttData is None:
            ttData = self.getTraces(evt)
            if len(ttData.keys())==0:
                return None

        if self.useProjection:
            ttRef=ttData['tt_reference_pj'].copy()
            ttSignal=ttData['tt_signal_pj'].copy()
            if self.subtract_sideband>0:
                ttSignal-=ttData['tt_sideband_pj']
                ttRef-=ttData['tt_sideband_pj']
        else:
            ttRef=ttData['tt_reference'].copy()
            ttSignal=ttData['tt_signal'].copy()
            if self.subtract_sideband>0:
                ttSignal-=ttData['tt_sideband']
                ttRef-=ttData['tt_sideband']

        if ttData['tt_reference'].sum()==0:
            nanArray = np.ones(ttData['tt_reference'].shape[0])
            nanArray[:]=np.nan
            return nanArray

        return ttSignal/ttRef

    def fitTraceData(self, data):
        if data is None or len(data)<10:
            return
        lf = len(self.weights)
        halfrange = round(lf/10)
        retDict = {}
        retDict['pos']=0.
        retDict['amp']=0.
        retDict['fwhm']=0.
        retDict['pos_ps']=0.
        if np.isnan(data).sum()==data.shape[0]:
            return retDict
        
        f0 = np.convolve(np.array(self.weights).ravel(),data,'same')
        f = f0[int(lf/2):len(f0)-int(lf/2)-1]
        retDict['f']=f
        if (self.kind=="stepDown"):
            mpr = f.argmin()
        else:
            mpr = f.argmax()
        # now do a parabolic fit around the max
        xd = np.arange(max(0,mpr-halfrange),min(mpr+halfrange,len(f)-1))
        yd = f[max(0,mpr-halfrange):min(mpr+halfrange,len(f)-1)]
        p2 = np.polyfit(xd,yd,2)
        tpos = -p2[1]/2./p2[0]
        tamp = np.polyval(p2,tpos)
        try:
            if self.kind == 'stepDown':
                beloh = (f>((f[-25:].mean()+tamp)/2.)).nonzero()[0]-mpr
            else:
                beloh = (f<tamp/2).nonzero()[0]-mpr            
            #print('beloh ',len(beloh[beloh<0]),len(beloh[beloh>0]))
            tfwhm = abs(beloh[beloh<0][-1]-beloh[beloh>0][0])
        except:
            tfwhm = 0.
        if self.kind == 'stepDown':
            tamp = abs(f[-25:].mean()-tamp)
        retDict['pos']=tpos + lf/2.
        retDict['amp']=tamp
        if np.isnan(tamp): 
            retDict['fwhm']=np.nan
        else:
            retDict['fwhm']=tfwhm 
        ttOrg = retDict['pos']
        ttCorr = self.ttCalib[0]+ ttOrg*self.ttCalib[1]
        if len(self.ttCalib)>2:
            ttCorr+=ttOrg*ttOrg*self.ttCalib[2]
        retDict['pos_ps']=ttCorr
        #for k in retDict.keys():
        #    print('ret ',k,retDict[k])

        return retDict

class xtcavDetector(defaultDetector):
    def __init__(self, name='xtcav', detname='xtcav', method=''):
        self.name = name
        self.detname = detname
        self.nb=1
        self.size=1024
        self.method=method
        self.t=np.zeros(self.size)
        try:
            from xtcav2.LasingOnCharacterization import LasingOnCharacterization
            self._XTCAVRetrieval = LasingOnCharacterization()
        except:
            return None
    def data(self,evt):
        #check if detectors are in event
        dl={'success':0}
        xtcav_success=True
        arSize=0
        agreement=-2
        timeAr=np.array([np.nan] * self.size)
        powerAr=np.array([np.nan] * self.size)
        try:
            self._XTCAVRetrieval.processEvent(evt)
            dl['success']=1
            if self.method=='COM' or self.method=='RMS':
                t, power = self._XTCAVRetrieval.xRayPower(self.method)
                dl['success']=2
                if t is not None:
                    imethod=0
                    for this_t, this_power in zip(t, power):
                        arSize=this_t.shape[0]
                        if arSize>=1 and arSize<=self.size:
                            timeAr = np.append(this_t,np.array([np.nan] * (self.size-arSize)))
                            powerAr = np.append(this_power,np.array([np.nan] * (self.size-arSize)))
                        else:
                            print('Xtcav array is too small in run, please check configuration',env.run())
                            timeAr = this_t[:self.size]
                            powerAr = this_power[:self.size]
                        #we may have to create this outside for 
                        #  data with much damage, 
                        #  assuming we only have 1 method
                        dl['arSize_%d'%imethod]=arSize
                        dl['time_%d'%imethod]=timeAr
                        dl['power_%d'%imethod]=powerAr
                        imethod+=1
                    dl['success']=3
            else:
                full_results = self._XTCAVRetrieval.fullResults()
                keylist=['grounpnum','num_bunches','bunchdelay','nolasingECOM','lasingECOM']
                for key in dir(full_results):
                    #if tkey[0]!='_' and isinstance(getattr(full_results, tkey), np.ndarray):
                    if key[0]!='_' and isinstance(getattr(full_results, key), np.ndarray):
                        dl[key] = getattr(full_results, key).squeeze()
                time_vals=dl.pop('t',None)
                if time_vals is not None:
                    #somehow, MPI complains about this, but not any of the other arrays...
                    #dl['time']=time_vals
                    if self.t[0]==0:  
                        self.t=time_vals
                    elif self.t!=time_vals:
                        print('xtcav time array changed in run!')
        except:
            pass

        return dl

class gmdDetector(defaultDetector):
    def __init__(self,  name=None):
        if name is None:
            self.name = 'GMD'
        else:
            self.name = name
        defaultDetector.__init__(self, 'GMD', self.name)

    def data(self, evt):
        dl={}
        raw = self.det.get(evt)
        if raw is not None:
           fields = [ field for field in dir(raw) if (field[0]!='_' and field!='TypeId' and field!='Version') ]
           for field in fields:
               dl[field]=getattr(raw, field)()
        return dl

class eorbitsDetector(defaultDetector):
    def __init__(self, name=None):
        if name is None:
            self.name = 'EOrbits'
        else:
            self.name = name
        defaultDetector.__init__(self, 'EOrbits', self.name)
    def data(self, evt):
        dl={}
        detData = self.det.get(evt)
        if detData is not None:
           fields = [ field for field in dir(detData) if (field[0]!='_' and field!='TypeId' and field!='Version') ]
           for field in fields:
               dl[field]=getattr(detData, field)()
        return dl

#
# detector classes for running in shared memory mode
# mpiData fields are not available here.
#

class ebeamDetector(defaultDetector):
    def __init__(self, name=None):
        if name is None:
            self.name = 'ebeam'
        else:
            self.name = name
        defaultDetector.__init__(self, 'EBeam', self.name)
    def data(self, evt):
        dl={}
        ebeamData = self.det.get(evt)
        if ebeamData is not None:
            fields = [ field for field in dir(ebeamData) if (field[0]!='_' and field!='TypeId' and field!='Version') ]
            for field in fields:
                dl[field]=getattr(ebeamData, field)()
        return dl

class gasDetector(defaultDetector):
    def __init__(self, name=None):
        if name is None:
            self.name = 'gas_detector'
        else:
            self.name = name
        defaultDetector.__init__(self, 'FEEGasDetEnergy', self.name)
    def data(self, evt):
        dl={}
        gdetData = self.det.get(evt)
        if gdetData is not None:
           fields = [ field for field in dir(gdetData) if (field[0]!='_' and field!='TypeId' and field!='Version') ]
           for field in fields:
               dl[field]=getattr(gdetData, field)()
        return dl
#
#
#
class genlcls2Detector(defaultDetector):
    def __init__(self,  name=None, run=None, h5name=None):
        if name is None:
            self.name = 'anydet'
        else:
            self.name = name
        if h5name is None: h5name = self.name
        defaultDetector.__init__(self, self.name, h5name, run)

    def data(self, evt):
        dl={}
        raw =getattr( self.det, 'raw')
        vetolist = ['TypeId', 'Version', 'config']
        if raw is not None:
<<<<<<< HEAD
            fields = [ field for field in dir(raw) if (field[0]!='_' and field!='TypeId' and field!='Version') ]
            for field in fields:
                if getattr(raw, field)(evt) is None: continue
                dl[field]=getattr(raw, field)(evt)
                if isinstance(dl[field], list): dl[field]=np.array(dl[field])
=======
           fields = [ field for field in dir(raw) if (field[0]!='_' and field not in vetolist) ]
           #print(self.name, fields)
           for field in fields:
               if getattr(raw, field)(evt) is None: continue
               dl[field]=getattr(raw, field)(evt)
               if isinstance(dl[field], list): dl[field]=np.array(dl[field])
>>>>>>> e2d92ef6
        return dl

class ttlcls2Detector(defaultDetector):
    def __init__(self,  name=None, run=None, saveTraces=False):
        if name is None:
            self.name = 'anydet'
        else:
            self.name = name
        self.saveTraces = saveTraces
        defaultDetector.__init__(self, self.name, 'tt', run)

    def data(self, evt):
        dl={}
        fex=getattr( self.det, 'ttfex')
        veto_fields = ['TypeId', 'Version', 'calib', 'image', 'raw' ]
        if fex is not None:
           fields = [ field for field in dir(fex) if (field[0]!='_' and field not in veto_fields) ]
           for field in fields:
               if getattr(fex, field)(evt) is None: continue
               dl[field]=getattr(fex, field)(evt)
               if isinstance(dl[field], list): dl[field]=np.array(dl[field])

        if self.saveTraces:
            fex=getattr( self.det, 'ttproj')
            veto_fields = ['TypeId', 'Version', 'calib', 'image', 'raw' ]
            if fex is not None:
               fields = [ field for field in dir(fex) if (field[0]!='_' and field not in veto_fields) ]
               for field in fields:
                   if getattr(fex, field)(evt) is None: continue
                   dl[field]=getattr(fex, field)(evt)
                   if isinstance(dl[field], list): dl[field]=np.array(dl[field])        
        return dl

class fimfexDetector(defaultDetector):
    def __init__(self,  name=None, run=None):
        if name is None:
            self.name = 'anydet'
        else:
            self.name = name
        defaultDetector.__init__(self, self.name, self.name, run)

    def data(self, evt):
        dl={}
        fex=getattr( self.det, 'fex')
        veto_fields = ['TypeId', 'Version', 'calib', 'image', 'raw', 'config' ]
        if fex is not None:
           fields = [ field for field in dir(fex) if (field[0]!='_' and field not in veto_fields) ]
           for field in fields:
               if getattr(fex, field)(evt) is None: continue
               dl[field]=getattr(fex, field)(evt)
               if isinstance(dl[field], list): dl[field]=np.array(dl[field])
        return dl

class lcls2_lightStatus(defaultDetector):
    def __init__(self, codes, run):
        defaultDetector.__init__(self, 'timing', 'lightStatus', run)
        self.xrayCodes_drop = [ c for c in codes[0] if c > 0]
        self.laserCodes_drop = [ c for c in codes[1] if c > 0]
        self.xrayCodes_req = [ -c for c in codes[0] if c < 0]
        self.laserCodes_req =  [ -c for c in codes[1] if c < 0]

    def data(self,evt):
        xfel_status, laser_status = (1,1) # default if no EVR code matches
        dl={}
        evtCodes = getattr(getattr( self.det, 'raw'), 'eventcodes')(evt)
        if evtCodes is not None:
            for xOff in self.xrayCodes_drop:
                if evtCodes[xOff]:
                    xfel_status = 0
            for lOff in self.laserCodes_drop:
                if evtCodes[lOff]:
                    laser_status = 0
            if len(self.xrayCodes_req)>0 and xfel_status==1:
                xfel_status = 0
                for xOff in self.xrayCodes_req:
                    if evtCodes[xOff]:
                        xfel_status = 1
            if len(self.laserCodes_req)>0 and laser_status==1:
                laser_status = 0
                for lOff in self.laserCodes_req:
                    if evtCodes[lOff]:
                        laser_status = 1

        else:
            xfel_status, laser_status = (-1,-1) # default if no EVR code matches
        dl['xray']=xfel_status
        dl['laser']=laser_status
        return dl

class lcls2_epicsDetector(defaultDetector):
    def __init__(self, name='epics', PVlist=[],run=None):
        self.name = name
        self.detname='epics'
        self.PVlist = []
        self.pvs = []
        for pv in PVlist:
            try:
                self.pvs.append(run.Detector(pv))
                self.PVlist.append(pv)
            except:
                print('could not find LCLS2 EPICS PV %s in data'%pv)

    def inRun(self):
        if len(self.pvs)>0:
            return True
        return False

    def data(self,evt):
        dl={}
        for pvname,pv in zip(self.PVlist,self.pvs):
            try:
                if pv(evt) is not None:
                    dl[pvname]=pv(evt)
                    if isinstance(dl[pvname], basestring):
                        dl[pvname]=np.nan
            except:
                #print('we have issues with %s in this event'%pvname)
                pass
        return dl

    def params_as_dict(self):
        """returns parameters as dictionary to be stored in the hdf5 file (once/file)"""
        parList =  {key:self.__dict__[key] for key in self.__dict__ if (key[0]!='_' and isinstance(getattr(self,key), (basestring, int, float, np.ndarray, tuple))) }
        PVlist = getattr(self,'PVlist')
        parList.update({'PV_%d'%ipv: pv for ipv,pv in enumerate(PVlist) if pv is not None})

class scanDetector(defaultDetector):
    def __init__(self, name='scan',run=None):
        self.name = name
        self.detname='scan'
        self.scans = []
        self.scanlist = []
        vetolist = ['step_docstring']
        try:
            scanlist = [k[0] for k in run.scaninfo if k[0] not in vetolist]
            for scan in scanlist:
                try:
                    self.scans.append(run.Detector(scan))
                    self.scanlist.append(scan)
                except:
                    print('could not find LCLS2 EPICS PV %s in data'%pv)
        except:
            pass

    def inRun(self):
        if len(self.scans)>0:
            return True
        return False

    def data(self,evt):
        dl={}
        for scanname,scan in zip(self.scanlist,self.scans):
            try:
                if scan(evt) is not None:
                    dl[scanname]=scan(evt)
                    if isinstance(dl[scanname], basestring):
                        dl[scanname]=np.nan
            except:
                #print('we have issues with %s in this event'%scanname)
                pass
        return dl<|MERGE_RESOLUTION|>--- conflicted
+++ resolved
@@ -838,20 +838,12 @@
         raw =getattr( self.det, 'raw')
         vetolist = ['TypeId', 'Version', 'config']
         if raw is not None:
-<<<<<<< HEAD
-            fields = [ field for field in dir(raw) if (field[0]!='_' and field!='TypeId' and field!='Version') ]
-            for field in fields:
-                if getattr(raw, field)(evt) is None: continue
-                dl[field]=getattr(raw, field)(evt)
-                if isinstance(dl[field], list): dl[field]=np.array(dl[field])
-=======
            fields = [ field for field in dir(raw) if (field[0]!='_' and field not in vetolist) ]
            #print(self.name, fields)
            for field in fields:
                if getattr(raw, field)(evt) is None: continue
                dl[field]=getattr(raw, field)(evt)
                if isinstance(dl[field], list): dl[field]=np.array(dl[field])
->>>>>>> e2d92ef6
         return dl
 
 class ttlcls2Detector(defaultDetector):
