--- conflicted
+++ resolved
@@ -58,14 +58,8 @@
             if (len(self._rms.shape) > len(det.mask.shape)):
                 self._compData *= self._rms[0]/det.gain[0]
             else:
-<<<<<<< HEAD
-                self._compData = self._rms
-        # self._grid = np.meshgrid(range(max(self._compData.shape)),range(max(self._compData.shape)))
-=======
                 self._compData *= self._rms/det.gain
-
         #self._grid = np.meshgrid(range(max(self._compData.shape)),range(max(self._compData.shape)))
->>>>>>> a0c27d71
         if len(det.ped.shape)>2:
             self.footprint = np.array([ 
                 [[0,0,0],[0,0,0],[0,0,0]], 
