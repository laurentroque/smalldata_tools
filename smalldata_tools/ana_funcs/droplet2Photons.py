import numpy as np
#use that??
from smalldata_tools.ana_funcs.dropletCode.convert_img import convert_img
from smalldata_tools.ana_funcs.dropletCode.loopdrops import *
from smalldata_tools.ana_funcs.dropletCode.getProb import *
import scipy.ndimage.measurements as measurements
#use that??
import skimage.measure as measure
import scipy.ndimage.filters as filters
from scipy import sparse
import time
<<<<<<< HEAD
from smalldata_tools.DetObject import DetObjectFunc
from numba import jit
from numba.typed import List as NTL
=======
from smalldata_tools.DetObjectFunc import DetObjectFunc
>>>>>>> a0c27d71

class droplet2Photons(DetObjectFunc):
    """
    Uses loopdrops to find the photons in the droplets (don't forget to append the ones)
    
    Counts the number of photons at each (rounded) coordinate.
    """
    
    def __init__(self, **kwargs):
        """
        Parameters
        ----------
        aduspphot: float
            Expected single photon energy
        offset: float (default = 0.5*aduspphot)
            Offset to convert number of photons into energy boundaries.
        photpts: float
            energy boundaries for given number of photons (defaults to offset + N*aduspphot)
        one_photon_limits: list
            Energy range for a single photon ((defaults to [offset, offset+N*aduspphot])
        mask: np.ndarray
            Pass a mask in here (array-form). If None: use mask stored in DetObject.
        one_photon_info: bool (default = False)
            Only returns info for one-photon droplets. DOES NOT WORK FOR NOW.
        cputime: bool (default = False)
            Store CPU tiime of different steps in hdf5
        """
        self._name =  kwargs.get('name','droplet2phot')
        super(droplet2Photons, self).__init__(**kwargs)
        
        self.aduspphot = kwargs.get('aduspphot', 0)
        self.offset = kwargs.get('offset', self.aduspphot*0.5)
        self.photpts = np.arange(1000000)*self.aduspphot-self.aduspphot+self.offset
        
        # self.Np = kwargs.get('Np', None)
        self.cputime = kwargs.get('cputime', False)
        self.one_photon_info = kwargs.get('one_photon_info', False)
        
        self._footprintnbr = np.array([[0,1,0],[1,0,1],[0,1,0]])
        self.one_photon_limits = kwargs.get('one_photon_limits', None)
        
        # not sure if this should not just be photpts[:2]?
        if self.one_photon_limits is None:
            self.one_photon_limits = [self.offset, self.offset+self.aduspphot]
        return
    
    
    @jit(nopython=True, cache=True)
    def piximg(self, i, j, adu, pad=True):
        """
        Make a sub-image of only the droplet.
        Takes coordinates & values, equivalent to sparse matrix w/ optionial edge pixels.
        Parameters
        ----------
        i,j: int
            Coordinates of the pixel in the droplet
        adu: float
            Per pixel ADU
        pad: bool (default = True)
            Pad droplet with 3 zeros on each side.
        """
        if pad:
            img = np.zeros((np.max(i)-np.min(i)+3, np.max(j)-np.min(j)+3))
            zip_obj_old = zip(i+1, j+1, adus)
        else:
            img = np.zeros((np.max(i)-np.min(i)+1, np.max(j)-np.min(j)+1))
            zip_obj_old = zip(i, j, adus)
        zip_obj = NTL()
        [zip_obj.append(x) for x in zip_obj_old]

        mi = np.min(i)
        mj = np.min(j)
        for ti, tj, tadu in zip_obj:
            img[ti-mi, tj-mj] = tadu
        return

            
#    @jit(nopython=True, cache=True)
    def onephoton_max(self, pixones, npix_drop, ppos):
        """
        pixones: adus/droplet
        npix_drop: number of pixels/droplet
        ppos: array of pixel positons of droplets
        returns arrays of the energy of the maximum pixel & highest two pixels for 1-photon droplets
        """
        maxPixAdu=[]
        twoPixAdu=[]
        twobnrPixAdu=[]
        for drop in range(len(npix_drop)):
            i = pixones[ppos[drop]:ppos[drop+1], 0]
            j = pixones[ppos[drop]:ppos[drop+1], 1]
            adus = pixonesadu[ppos[drop]:ppos[drop+1]]
            maxPixAdu.append(np.nanmax(adus))
            ##they need to be neighbors, this is not required here....
            #twoPixAdu.append((np.sort(adus)[-1*(min(2, len(adus))):]).sum())
            piximg1=sparse.coo_matrix( (adus, (i, j)) ).todense()
            #find maximum, find maximum of footprint_nbradd neighbor, maximum.
            nbrpix = filters.maximum_filter(piximg1, mode='constant', footprint=self._footprintnbr).flatten()[np.argmax(piximg)]
            twonbrPixAdu.append(maxPixAdu[-1]+nbrpix)
        return maxPixAdu, twonbrPixAdu


    def onephoton(self, image, imgDrop, detail=True):
        """
        image: image
        imgDrop: droplet image (result of label)
        detail: return energy of (two) highest pixels
        returns dict with keys:
            adu: array of energy per droplet
            pos: array of positions (3d: [tile or zeros], 1st&2nd coord of image)
            npix: array of number of pixels in droplet
            n1: number of 1-photon droplets
            [maxpixadu]: highest pixel ADU
            [twopixadu]: two highest pixel ADU
        """
        drop_ind = np.arange(1, np.nanmax(imgDrop)+1)
        adu_drop_all = measurements.sum(image, imgDrop, drop_ind)
        vThres = np.where(
            (adu_drop_all>=self.one_photon_limits[0])
            & (adu_drop_all<self.one_photon_limits[1])
        )[0]
        
        adu_drop = np.array(measurements.sum(image, imgDrop, drop_ind[vThres])) #only to check!
        pos_drop = np.array(measurements.center_of_mass(image, imgDrop, drop_ind[vThres])) 
        npix_drop = np.array(measurements.sum(image.astype(bool).astype(int),imgDrop, drop_ind[vThres])).astype(int)
        ones_pos = np.zeros((len(npix_drop),3))
        
        if len(image.shape) == 2:
            ones_pos[:,1] = pos_drop[:,0]
            ones_pos[:,2] = pos_drop[:,1]
        else:
            ones_pos[:,1] = pos_drop[:,1]
            ones_pos[:,2] = pos_drop[:,2]
            ones_pos[:,0] = pos_drop[:,0] #tile.

        ones_dict = {'adu': adu_drop}
        ones_dict['pos'] = ones_pos
        ones_dict['npix'] = npix_drop
        ones_dict['n1'] = len(adu_drop)

        if not detail: 
            return ones_dict
        
        imgDrop1 = imgDrop.copy()
        vThres_1_veto = np.where((adu_drop>=self.one_photon_limits[0])|(adu_drop<self.one_photon_limits[1]))[0]
        vetoed = np.in1d(imgDrop.ravel(), (vThres_1_veto+1)).reshape(imgDrop.shape)
        imgDrop1[vetoed] = 0
        drop_ind_thres1 = np.delete(drop_ind, vThres_1_veto)

        pp = np.where(imgDrop1>0)
        ss = np.argsort(imgDrop1[pp])
        npixtot = len(pp[0])#number of pixels in 1-photon droplets
        pixones = np.zeros((npixtot,len(image.shape)),dtype=np.int16)
        pixonesadu = np.zeros(npixtot)
        for i in range(len(image.shape)):
            pixones[:,i] = pp[i][ss]
        
        # TODO: error below, fix if one_photon_info is needed
        pixonesadu = image[pp[0][ss], pp[1][ss], pp[2][ss]] # dim dependant!!!
        # pixonesadu = image[pp[0][ss], pp[1][ss]] # dim dependant!!! # Seems to fix for 2d detectors...
        ppos1 = np.append(np.array([0]), np.cumsum(npix_drop_1))
        maxPixAdu, twoPixAdu = self.onephoton_max(pixones, npix_drop_1, ppos1)
        ones_dict['maxpixadu'] = maxPixAdu
        ones_dict['twopixadu'] = twoPixAdu
        return ones_dict


    def multi_photon(self, image, imgDrop, drop_ind):
        """
        image: image
        imgDrop: droplet image (result of label)
        drop_ind: list of droplet indices
        returns:
            twos: droplet coordinates (5d: [tile or zeros], 1st&2nd coord of image, energy, npixel)
            pixtwos: pixel coordinates
            pixtwoadus: adus for pixels in droplets
        """
        adu_drop = measurements.sum(image, imgDrop, drop_ind)
        
        #veto below threshold
        vThres = np.where(
            (adu_drop<self.one_photon_limits[1])
            | (adu_drop>self.photpts[-1])
        )[0]
        vetoed = np.in1d(imgDrop.ravel(), (vThres+1)).reshape(imgDrop.shape)
        imgDrop[vetoed] = 0
        drop_ind_thres = np.delete(drop_ind,vThres)

        npix_drop = (measurements.sum(image.astype(bool).astype(int),imgDrop, drop_ind_thres)).astype(int) #need 
        adu_drop = np.array(measurements.sum(image,imgDrop, drop_ind_thres))
        pos_drop = np.array(measurements.center_of_mass(image,imgDrop, drop_ind_thres))

        twos = np.zeros((len(npix_drop),5))
        twos[:,3] = adu_drop
        twos[:,4] = npix_drop
        if len(image.shape)==2:
            twos[:,1] = pos_drop[:,0]
            twos[:,2] = pos_drop[:,1]
        else:
            twos[:,1] = pos_drop[:,1]
            twos[:,2] = pos_drop[:,2]
            twos[:,0] = pos_drop[:,0] #tile.

        pp = np.where(imgDrop>0)
        ss = np.argsort(imgDrop[pp])
        npixtot = len(pp[0])

        pixtwos = np.zeros((npixtot,len(image.shape)),dtype=np.int16)
        pixtwosadu = np.zeros(npixtot)
        for i in range(len(image.shape)):
            pixtwos[:,i] = pp[i][ss]
        if len(image.shape) == 3:
            pixtwosadu = image[pp[0][ss],pp[1][ss],pp[2][ss]]
        else:
            pixtwosadu = image[pp[0][ss],pp[1][ss]]

        #this not being returned. I assume the idea is to return this instead of the multiple 
        #    arguments in a future iteration
        multpixdict = {'pixtwos':pixtwos}
        multpixdict['pixtwosadu'] = pixtwosadu

        return twos, pixtwos, pixtwosadu

    
    def process(self, data):
        #this will be a dictionary.
        if (not isinstance(data, dict)) or (data.get('_imgDrop',None) is None): 
            print('droplet2photons expects a dictionary with imgDrop and image keys!')
            return
        
        time0 = time.time()
        img = data['_image']
        imgDrop = data['_imgDrop']
        drop_ind = np.arange(1,np.nanmax(imgDrop)+1)

        if self.one_photon_info:
            ones_dict = self.onephoton(img, imgDrop)
        else:
            ones_dict =  self.onephoton(img, imgDrop, detail=False)

        #alternative and likely better version for twos:
        #confirms its the same
        w = np.where((data['data']>self.photpts[2])&(data['data']<=self.photpts[-1]))[0]
        n = len(w)
        ntwos = np.zeros((n,5))
        if 'tile' in data:
            ntwos[:,0] = data['tile'][w]
        
        ntwos[:,1] = data['row'][w]
        ntwos[:,2] = data['col'][w]
        ntwos[:,3] = data['data'][w]
        ntwos[:,4] = data['npix'][w]

        twos, multpixs, multpixadus = self.multi_photon(img, imgDrop, drop_ind)

        #photon_list is array of [tiles, x, y]
        #photon_list = loopdrops(twos,pixtwos,aduspphot,photpts)
        photonlist = loopdrops(twos, multpixs, multpixadus, self.aduspphot, self.photpts)

        ###
        # get the ones
        #
        # figure out the indexing if needed!
        # -- from cython versionindexes are inverted for ones because of c vs python indexing
        ###
        #ones_dict =  self.onephoton(img, imgDrop, detail=False)
        timed = time.time()
        #ones_dict[pos] = [ tile? row col]
        #this is a list of 3 values
        if len(ones_dict['pos'])>0:
            photonlist = np.append(ones_dict['pos'], photonlist, axis=0) 
 
        timep = time.time()        
        p = getProb_img(photonlist, data['_mask'], 12)
        # output dictionary
        ret_dict = {'prob': np.squeeze(p)}
        
        ###
        # do I really want to make this the image? That will not work for tiles. Better to keep
        #   this a dictionay.....
        ###
        #nx, ny = img.shape
        #phot_img, xedges, yedges = np.histogram2d(photonlist[:,1]+0.5, photonlist[:,2]+0.5, bins=[np.arange(nx+1),np.arange(ny+1)])
        #self.dat = np.ma.masked_array(phot_img, mask=(~(self.mask.astype(bool))).astype(np.uint8))
            
        photon_dict={'tile': photonlist[:,0]}
        photon_dict['col'] = photonlist[:,1]
        photon_dict['row'] = photonlist[:,2]
        photon_dict['data'] = np.ones(photonlist[:,0].shape[0])

        if self.cputime: ret_dict['cputime'] = np.array([time.time()-time0, timed-time0, timep-timed, time.time()-timep]) 
        self.dat = photon_dict                                             

        subfuncResults = self.processFuncs()
        for k in subfuncResults:
            for kk in subfuncResults[k]:
                ret_dict['%s_%s'%(k,kk)] = subfuncResults[k][kk]

        return ret_dict<|MERGE_RESOLUTION|>--- conflicted
+++ resolved
@@ -9,13 +9,9 @@
 import scipy.ndimage.filters as filters
 from scipy import sparse
 import time
-<<<<<<< HEAD
-from smalldata_tools.DetObject import DetObjectFunc
 from numba import jit
 from numba.typed import List as NTL
-=======
 from smalldata_tools.DetObjectFunc import DetObjectFunc
->>>>>>> a0c27d71
 
 class droplet2Photons(DetObjectFunc):
     """
