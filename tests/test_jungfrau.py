import logging
import os

import sys
import psana
import pytest 

import smalldata_tools
from smalldata_tools.DetObject import DetObject
from tests.conftest import datasource, detector, getROIs
import tests.conftest
from smalldata_tools.ana_funcs.roi_rebin import ROIFunc, projectionFunc, spectrumFunc
from smalldata_tools.SmallDataUtils import getUserData

import tables

logger = logging.getLogger(__name__)
#logger.setLevel(logging.DEBUG)

logger.info('Loading detector: jungfrau1M')


@pytest.mark.parametrize('datasource', [{'exp': 'xpptut15', 'run': 650}], indirect=True)
@pytest.mark.parametrize('detector', [{'name': 'jungfrau1M'}], indirect=True)
def test_detector_type(datasource, detector):
    logger.info('Running detector type test')
    det = detector
    assert(isinstance(det, smalldata_tools.DetObject.JungfrauObject))
    logger.info('Pass the Detector_type test')

    
@pytest.mark.parametrize('getROIs', [{'ROI': [[1,2], [157,487], [294,598]], 'writeArea': True, 'thresADU': None, }], indirect=True)
@pytest.mark.parametrize('datasource', [{'exp': 'xpptut15', 'run': 650}], indirect=True)
@pytest.mark.parametrize('detector', [{'name': 'jungfrau1M'}], indirect=True)
def test_ROI(getROIs, detector, datasource):
    logger.info('Running test for ROI function to check output format.')
    try:
        func_kwargs = getROIs
    except Exception as e:
        print(f'Can\'t instantiate ROI args: {e}')
        func_kwargs = []
    # Analysis the function
    [[x1, x2], [y1, y2], [z1, z2]] = func_kwargs['ROI']
    writeArea = func_kwargs['writeArea']
    roi = ROIFunc(**func_kwargs)
    det = detector
    ds, run = datasource
    det.addFunc(roi)
    
                
    userDict = {}
    small_data = ds.small_data('./test_roi.h5', gather_interval=5) # file to save data to
    ds.break_after(5) # stop event loop after 5 events
    
    # dats = []

    for nevt,evt in enumerate(ds.events()): # usual psana event loop
        det.getData(evt) # get the detector data
        det.processFuncs() # process the attached functions
        userDict[det._name]=getUserData(det) # get the function results
        # dats.append(det.evt.dat)
        small_data.event(userDict) # write data to h5
    
    # Test the function
    f = "test_roi.h5"
    h5explorer = tables.File(f).root

    for i in range(5):
        if writeArea:
            assert(list(h5explorer.jungfrau1M._v_children)==['ROI_area', 'ROI_com', 'ROI_max', 'ROI_mean', 'ROI_sum'])
        else:
            assert(list(h5explorer.jungfrau1M._v_children)==['ROI_com', 'ROI_max', 'ROI_mean', 'ROI_sum'])
        logger.info('Correct name and number of outputs')
        
        # dat = dats[i]    
        area = h5explorer.jungfrau1M.ROI_area[i]
        com = h5explorer.jungfrau1M.ROI_com[i]
        max = h5explorer.jungfrau1M.ROI_max[i]
        mean = h5explorer.jungfrau1M.ROI_mean[i]
        sum = h5explorer.jungfrau1M.ROI_sum[i]
        
        #checking for the type
        assert(com.dtype == 'float64')
        assert(max.dtype == 'float32')
        assert(mean.dtype == 'float32')
        assert(sum.dtype == 'float32')
        if writeArea:
            assert(area.dtype == 'float32')
        logger.info('Correct data type for ROI_area, ROI_com, ROI_max, ROI_mean, ROI_sum')
        
        #checking for the size/shape
        assert(com.shape == (2,))
        assert(max.size == 1)
        assert(mean.size == 1)
        assert(sum.size == 1)
        #assert(area == (330,304), True)
        if writeArea:
            assert(area.shape == (y2-y1,z2-z1))
        logger.info('Correct shape for ROI_area, ROI_com, ROI_max, ROI_mean, ROI_sum')

    logger.info('Pass the ROI_function test')
    
    tables.file._open_files.close_all()
    
    os.remove('test_roi.h5')



@pytest.mark.parametrize('getProjections', [{'axis': 2, 'mean': True, 'thresADU': 1e-6, 'thresRms': 1e-6, 'singlePhoton': False}], indirect=True)
@pytest.mark.parametrize('datasource', [{'exp': 'xpptut15', 'run': 650}], indirect=True)
@pytest.mark.parametrize('detector', [{'name': 'jungfrau1M'}], indirect=True)
def test_Projection(getProjections, detector, datasource):
    logger.info('Running test for Projection function to check output format.')
    try:
        func_kwargs = getProjections
    except Exception as e:
        print(f'Can\'t instantiate Projection args: {e}')
        func_kwargs = []
    axis = func_kwargs['axis']
    proj = projectionFunc(**func_kwargs)
    det = detector
    ds, run = datasource
    det.addFunc(proj)
    
    userDict = {}
    small_data = ds.small_data('./test_proj.h5', gather_interval=5) # file to save data to
    ds.break_after(5) # stop event loop after 5 events

    for nevt,evt in enumerate(ds.events()): # usual psana event loop
        det.getData(evt) # get the detector data
        det.processFuncs() # process the attached functions
        userDict[det._name]=getUserData(det) # get the function results
        small_data.event(userDict) # write data to h5
    
    # Test the function
    f = "test_proj.h5"
    h5explorer = tables.File(f).root
    
    #checking for the output
    assert(list(h5explorer.jungfrau1M._v_children)==['proj_data'])
    logger.info('Correct name and number of outputs')
    
    #checking for the shape
    if axis==0:
        assert(h5explorer.jungfrau1M.proj_data.shape == (5, 512, 1024))
    elif axis==1:
        assert(h5explorer.jungfrau1M.proj_data.shape == (5, 2, 1024))
    elif axis==2:
        assert(h5explorer.jungfrau1M.proj_data.shape == (5, 2, 512))
    else:
        assert(h5explorer.jungfrau1M.proj_data.shape == (5, ))
    logger.info('Correct data shape for proj_data')
    
    #checking for the type
    for i in range(5):        
        assert(h5explorer.jungfrau1M.proj_data[i].dtype == 'float32')
    logger.info('Correct data type for proj_data')
    
    logger.info('Pass the Projection_function test')
    
    tables.file._open_files.close_all()
    
    os.remove('test_proj.h5')


@pytest.mark.parametrize('getROIs', [{'ROI': [[1,2], [157,487], [294,598]], 'writeArea': True, 'thresADU': None, }], indirect=True)
@pytest.mark.parametrize('getProjections', [{'axis': 1, 'mean': True, 'thresADU': 1e-6, 'thresRms': 1e-6, 'singlePhoton': False}], indirect=True)
@pytest.mark.parametrize('datasource', [{'exp': 'xpptut15', 'run': 650}], indirect=True)
@pytest.mark.parametrize('detector', [{'name': 'jungfrau1M'}], indirect=True)
def test_ROI_Projection(getROIs, getProjections, detector, datasource):
    logger.info('Running test for ROI_Projection to check output format.')
    #roi function
    try:
        func_kwargs = getROIs
    except Exception as e:
        print(f'Can\'t instantiate ROI args: {e}')
        func_kwargs = []
    writeArea = func_kwargs['writeArea']
    [[x1, x2], [y1, y2], [z1, z2]] = func_kwargs['ROI']
    func = ROIFunc(**func_kwargs)
    #project function
    try:
        func_kwargs = getProjections
    except Exception as e:
        print(f'Can\'t instantiate Projection args: {e}')
        func_kwargs = []
    axis = func_kwargs['axis']
    proj = projectionFunc(**func_kwargs)
    
    if axis >= 2:
        print('axis out of bound')
        logger.info('Test failed because of wrong axis')
        return
    
    func.addFunc(proj)
    
    det = detector
    ds, run = datasource
    det.addFunc(func)
    
    # Process a couple events
    userDict = {} # dictionary to store detector data
    small_data = ds.small_data('./test_roi_proj.h5', gather_interval=5) # file to save data to
    ds.break_after(5) # stop event loop after 5 events

    for nevt,evt in enumerate(ds.events()): # usual psana event loop
        det.getData(evt) # get the detector data
        det.processFuncs() # process the attached functions
        userDict[det._name]=getUserData(det) # get the function results
        small_data.event(userDict) # write data to h5
    
    # Test the function
    f = "test_roi_proj.h5"
    h5explorer = tables.File(f).root
    
    #checking for the output
    if writeArea:
        assert(list(h5explorer.jungfrau1M._v_children)==['ROI_area', 'ROI_com', 'ROI_max', 'ROI_mean', 'ROI_proj_data', 'ROI_sum'])
    else:
        assert(list(h5explorer.jungfrau1M._v_children)==['ROI_com', 'ROI_max', 'ROI_mean', 'ROI_proj_data', 'ROI_sum'])
    logger.info('correct name and number of outputs')
    
    #checking for the shape
    if axis==0:
        assert(h5explorer.jungfrau1M.ROI_proj_data.shape == (5, x2-x1))
    elif axis==1:
        assert(h5explorer.jungfrau1M.ROI_proj_data.shape == (5, y2-y1))
    elif axis==2:
        assert(h5explorer.jungfrau1M.ROI_proj_data.shape == (5, z2-z1))
    else:
        assert(h5explorer.jungfrau1M.ROI_proj_data.shape == (5, ))
    assert(h5explorer.jungfrau1M.ROI_com.shape == (5,2))
    if writeArea:
        assert(h5explorer.jungfrau1M.ROI_area.shape == (5,y2-y1,z2-z1))
    assert(h5explorer.jungfrau1M.ROI_max.shape == (5,))
    assert(h5explorer.jungfrau1M.ROI_mean.shape == (5,))
    assert(h5explorer.jungfrau1M.ROI_sum.shape == (5,))
    logger.info('Correct data shape for ROI_area, ROI_com, ROI_max, ROI_mean, ROI_sum and ROI_proj_data')
    
    #checking for the type
    for i in range(5):        
        assert(h5explorer.jungfrau1M.ROI_proj_data[i].dtype == 'float32')
        assert(h5explorer.jungfrau1M.ROI_com[i].dtype == 'float64')
        assert(h5explorer.jungfrau1M.ROI_max[i].dtype == 'float32')
        assert(h5explorer.jungfrau1M.ROI_mean[i].dtype == 'float32')
        assert(h5explorer.jungfrau1M.ROI_sum[i].dtype == 'float32')
        if writeArea:
            assert(h5explorer.jungfrau1M.ROI_area[i].dtype == 'float32')
    logger.info('Correct data type for ROI_area, ROI_com, ROI_max, ROI_mean, ROI_sum and ROI_proj_data')
     
    logger.info('Pass the ROI_Projection_function test')
    
    tables.file._open_files.close_all()
    
    os.remove('test_roi_proj.h5')
    
<<<<<<< HEAD
    
=======
>>>>>>> 502614c1
@pytest.mark.parametrize('getSpectrums', [{'bins': [1,2,3,4,5,6,7,8]}], indirect=True)
@pytest.mark.parametrize('datasource', [{'exp': 'xpptut15', 'run': 650}], indirect=True)
@pytest.mark.parametrize('detector', [{'name': 'jungfrau1M'}], indirect=True)
def test_Spectrum(getSpectrums, detector, datasource):
    logger.info('Running test for Spectrum function to check output format.')
    try:
        func_kwargs = getSpectrums
    except Exception as e:
        print(f'Can\'t instantiate Projection args: {e}')
        func_kwargs = []
    bins = len(func_kwargs['bins'])
    spec = spectrumFunc(**func_kwargs)
    det = detector
    ds, run = datasource
    det.addFunc(spec)
    
    userDict = {}
    small_data = ds.small_data('./test_spec.h5', gather_interval=5) # file to save data to
    ds.break_after(5) # stop event loop after 5 events

    for nevt,evt in enumerate(ds.events()): # usual psana event loop
        det.getData(evt) # get the detector data
        det.processFuncs() # process the attached functions
        userDict[det._name]=getUserData(det) # get the function results
        small_data.event(userDict) # write data to h5
    
    # Test the function
    f = "test_spec.h5"
    h5explorer = tables.File(f).root
    
    #checking for the output
    assert(list(h5explorer.jungfrau1M._v_children)==['spectrum_histogram'])
    logger.info('name and number of outputs')
    
    #checking for the shape
    assert(h5explorer.jungfrau1M.spectrum_histogram.shape==(5, bins-1))
    logger.info('Correct shape for spectrum_histogram')
    
    #checking for the type
    for i in range(5):        
        assert(h5explorer.jungfrau1M.spectrum_histogram[i].dtype == 'int64')
    logger.info('Correct data type for spectrum_histogram')
    
    logger.info('Pass the Spectrum_function test')
    
    tables.file._open_files.close_all()
    
    os.remove('test_spec.h5')
    
@pytest.mark.parametrize('getROIs', [{'ROI': [[1,2], [157,487], [294,598]], 'writeArea': True, 'thresADU': None, }], indirect=True)
@pytest.mark.parametrize('getSpectrums', [{'bins': [1,2,3,4,5,6,7,8]}], indirect=True)
@pytest.mark.parametrize('datasource', [{'exp': 'xpptut15', 'run': 650}], indirect=True)
@pytest.mark.parametrize('detector', [{'name': 'jungfrau1M'}], indirect=True)
<<<<<<< HEAD
def test_Spectrum(getROIs, getSpectrums, detector, datasource):
=======
def test_ROI_Spectrum(getROIs, getSpectrums, detector, datasource):
>>>>>>> 502614c1
    logger.info('Running test for ROI_Spectrum function to check output format.')
    #roi function
    try:
        func_kwargs = getROIs
    except Exception as e:
        print(f'Can\'t instantiate ROI args: {e}')
        func_kwargs = []
    writeArea = func_kwargs['writeArea']
    [[x1, x2], [y1, y2], [z1, z2]] = func_kwargs['ROI']
    func = ROIFunc(**func_kwargs)
    #spectrum function
    try:
        func_kwargs = getSpectrums
    except Exception as e:
        print(f'Can\'t instantiate Projection args: {e}')
        func_kwargs = []
    bins = len(func_kwargs['bins'])
    spec = spectrumFunc(**func_kwargs)
    
    func.addFunc(spec)
    
    det = detector
    ds, run = datasource
    det.addFunc(func)
    
    # Process a couple events
    userDict = {} # dictionary to store detector data
    small_data = ds.small_data('./test_roi_spec.h5', gather_interval=5) # file to save data to
    ds.break_after(5) # stop event loop after 5 events

    for nevt,evt in enumerate(ds.events()): # usual psana event loop
        det.getData(evt) # get the detector data
        det.processFuncs() # process the attached functions
        userDict[det._name]=getUserData(det) # get the function results
        small_data.event(userDict) # write data to h5
    
    # Test the function
    f = "test_roi_spec.h5"
    h5explorer = tables.File(f).root
    
    #checking for the output
    if writeArea:
        assert(list(h5explorer.jungfrau1M._v_children)==['ROI_area', 'ROI_com', 'ROI_max', 'ROI_mean', 'ROI_spectrum_histogram', 'ROI_sum'])
    else:
        assert(list(h5explorer.jungfrau1M._v_children)==['ROI_com', 'ROI_max', 'ROI_mean', 'ROI_sum', 'ROI_spectrum_histogram'])
    logger.info('correct name and number of outputs')
    
    #checking for the shape
    assert(h5explorer.jungfrau1M.ROI_com.shape == (5,2))
    if writeArea:
        assert(h5explorer.jungfrau1M.ROI_area.shape == (5,y2-y1,z2-z1))
    assert(h5explorer.jungfrau1M.ROI_max.shape == (5,))
    assert(h5explorer.jungfrau1M.ROI_mean.shape == (5,))
    assert(h5explorer.jungfrau1M.ROI_sum.shape == (5,))
    assert(h5explorer.jungfrau1M.ROI_spectrum_histogram.shape==(5, bins-1))
    logger.info('Correct data shape for ROI_area, ROI_com, ROI_max, ROI_mean, ROI_sum and ROI_spectrum_histogram_data')
    
    #checking for the type
    for i in range(5):        
        assert(h5explorer.jungfrau1M.ROI_spectrum_histogram[i].dtype == 'int64')
        assert(h5explorer.jungfrau1M.ROI_com[i].dtype == 'float64')
        assert(h5explorer.jungfrau1M.ROI_max[i].dtype == 'float32')
        assert(h5explorer.jungfrau1M.ROI_mean[i].dtype == 'float32')
        assert(h5explorer.jungfrau1M.ROI_sum[i].dtype == 'float32')
        if writeArea:
            assert(h5explorer.jungfrau1M.ROI_area[i].dtype == 'float32')
    logger.info('Correct data type for ROI_area, ROI_com, ROI_max, ROI_mean, ROI_sum and ROI_spectrum_histogram_data')
     
    logger.info('Pass the ROI_Spectrum_function test')
    
    tables.file._open_files.close_all()
    
    os.remove('test_roi_spec.h5')
<<<<<<< HEAD
=======

>>>>>>> 502614c1
    <|MERGE_RESOLUTION|>--- conflicted
+++ resolved
@@ -254,10 +254,7 @@
     
     os.remove('test_roi_proj.h5')
     
-<<<<<<< HEAD
-    
-=======
->>>>>>> 502614c1
+
 @pytest.mark.parametrize('getSpectrums', [{'bins': [1,2,3,4,5,6,7,8]}], indirect=True)
 @pytest.mark.parametrize('datasource', [{'exp': 'xpptut15', 'run': 650}], indirect=True)
 @pytest.mark.parametrize('detector', [{'name': 'jungfrau1M'}], indirect=True)
@@ -311,11 +308,7 @@
 @pytest.mark.parametrize('getSpectrums', [{'bins': [1,2,3,4,5,6,7,8]}], indirect=True)
 @pytest.mark.parametrize('datasource', [{'exp': 'xpptut15', 'run': 650}], indirect=True)
 @pytest.mark.parametrize('detector', [{'name': 'jungfrau1M'}], indirect=True)
-<<<<<<< HEAD
-def test_Spectrum(getROIs, getSpectrums, detector, datasource):
-=======
 def test_ROI_Spectrum(getROIs, getSpectrums, detector, datasource):
->>>>>>> 502614c1
     logger.info('Running test for ROI_Spectrum function to check output format.')
     #roi function
     try:
@@ -389,8 +382,4 @@
     tables.file._open_files.close_all()
     
     os.remove('test_roi_spec.h5')
-<<<<<<< HEAD
-=======
-
->>>>>>> 502614c1
     