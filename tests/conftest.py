--- conflicted
+++ resolved
@@ -54,9 +54,9 @@
     roi_dict = {}
     roi_dict['bins'] = request.param.get('bins')
     
-<<<<<<< HEAD
     yield roi_dict
-    
+
+   
 @pytest.fixture(scope="function")  
 def getAzavPyfais(request):
     """ Set parameter for Spectrum analysis.
@@ -71,6 +71,4 @@
     roi_dict['npts_radial'] = request.param.get('npts_radial')
     roi_dict['npts_az'] = request.param.get('npts_az')
     
-=======
->>>>>>> 502614c1
-    yield roi_dict+    yield roi_dict
