--- conflicted
+++ resolved
@@ -12,15 +12,6 @@
 # filters to apply ont the data
 # format: list of [det, low, high, name]
 # 'filter1' is the standard name that will not be added to the h5 file name.
-<<<<<<< HEAD
-filters = [
-    ['lightStatus/xray',0.5,1.5,'filter1'],
-    ['ipm4/sum',2e3,3e4,'filter1'],
-#    ['tt/FLTPOSFWHM',50,200,'filter1']
-#     ['ipm3/sum',0,1e5,'filter1']
-#     ['evr/code_41',0.5,1.5,'custom']
-]
-=======
 def get_filters(run):
     if isinstance(run,str):
         run = int(run)
@@ -28,11 +19,10 @@
         filters = [
             ['lightStatus/xray',0.5,1.5,'filter1'],
             ['ipm4/sum',2e3,3e4,'filter1'],
-            ['tt/FLTPOSFWHM',50,200,'filter1']
+        #     ['tt/FLTPOSFWHM',50,200,'filter1']
         #     ['evr/code_41',0.5,1.5,'custom']
         ]
     return filters
->>>>>>> bbd2f847
 
 # Laser on/off
 """
